package cni

import (
	"context"
	"errors"
	"fmt"
	"time"

	"github.com/ovn-org/ovn-kubernetes/go-controller/pkg/config"
	"github.com/ovn-org/ovn-kubernetes/go-controller/pkg/util"

	kapi "k8s.io/api/core/v1"
	apierrors "k8s.io/apimachinery/pkg/api/errors"
	metav1 "k8s.io/apimachinery/pkg/apis/meta/v1"
	"k8s.io/client-go/kubernetes"
	corev1listers "k8s.io/client-go/listers/core/v1"
)

// wait on a certain pod annotation related condition
type podAnnotWaitCond func(podAnnotation map[string]string) bool

// isOvnReady is a wait condition for OVN master to set pod-networks annotation
func isOvnReady(podAnnotation map[string]string) bool {
	if _, ok := podAnnotation[util.OvnPodAnnotationName]; ok {
		return true
	}
	return false
}

// isSmartNICReady is a wait condition smart-NIC: wait for OVN master to set pod-networks annotation and
// ovnkube running on Smart-NIC to set connection-status pod annotation and its status is Ready
func isSmartNICReady(podAnnotation map[string]string) bool {
	if isOvnReady(podAnnotation) {
		// check Smart-NIC connection status
		status := util.SmartNICConnectionStatus{}
		if err := status.FromPodAnnotation(podAnnotation); err == nil {
			if status.Status == util.SmartNicConnectionStatusReady {
				return true
			}
		}
	}
	return false
}

// getPod returns a pod from the informer cache or (if that fails) the apiserver
func getPod(podLister corev1listers.PodLister, kclient kubernetes.Interface, namespace, name string) (*kapi.Pod, error) {
	pod, err := podLister.Pods(namespace).Get(name)
	if apierrors.IsNotFound(err) {
		// If the pod wasn't in our local cache, ask for it directly
		pod, err = kclient.CoreV1().Pods(namespace).Get(context.TODO(), name, metav1.GetOptions{})
	}
	return pod, err
}

// GetPodAnnotations obtains the pod annotation from the cache
func GetPodAnnotations(ctx context.Context, podLister corev1listers.PodLister, kclient kubernetes.Interface, namespace, name string, annotCond podAnnotWaitCond) (map[string]string, error) {
	var notFoundCount uint

	timeout := time.After(30 * time.Second)
	for {
		select {
		case <-ctx.Done():
			return nil, fmt.Errorf("canceled waiting for annotations")
		case <-timeout:
			return nil, fmt.Errorf("timed out waiting for annotations")
		default:
			pod, err := getPod(podLister, kclient, namespace, name)
			if err != nil {
				if !apierrors.IsNotFound(err) {
					return nil, fmt.Errorf("failed to get pod for annotations: %v", err)
				}
				// Allow up to 1 second for pod to be found
				notFoundCount++
				if notFoundCount >= 5 {
					return nil, fmt.Errorf("timed out waiting for pod after 1s: %v", err)
				}
				// drop through to try again
			} else if pod != nil {
				annotations := pod.ObjectMeta.Annotations
				if annotCond(annotations) {
					return annotations, nil
				}
			}

			// try again later
			time.Sleep(200 * time.Millisecond)
		}
	}
}

// PodAnnotation2PodInfo creates PodInterfaceInfo from Pod annotations and additional attributes
func PodAnnotation2PodInfo(podAnnotation map[string]string, checkExtIDs bool, isSmartNic bool) (
	*PodInterfaceInfo, error) {
	podAnnotSt, err := util.UnmarshalPodAnnotation(podAnnotation)
	if err != nil {
		return nil, err
	}
	ingress, err := extractPodBandwidth(podAnnotation, Ingress)
	if err != nil && !errors.Is(err, BandwidthNotFound) {
<<<<<<< HEAD
		return nil, err
	}
	egress, err := extractPodBandwidth(podAnnotation, Egress)
	if err != nil && !errors.Is(err, BandwidthNotFound) {
		return nil, err
	}
=======
		return nil, err
	}
	egress, err := extractPodBandwidth(podAnnotation, Egress)
	if err != nil && !errors.Is(err, BandwidthNotFound) {
		return nil, err
	}
>>>>>>> fe90d858

	podInterfaceInfo := &PodInterfaceInfo{
		PodAnnotation: *podAnnotSt,
		MTU:           config.Default.MTU,
		Ingress:       ingress,
		Egress:        egress,
		CheckExtIDs:   checkExtIDs,
		IsSmartNic:    isSmartNic,
	}
	return podInterfaceInfo, nil
}<|MERGE_RESOLUTION|>--- conflicted
+++ resolved
@@ -97,21 +97,12 @@
 	}
 	ingress, err := extractPodBandwidth(podAnnotation, Ingress)
 	if err != nil && !errors.Is(err, BandwidthNotFound) {
-<<<<<<< HEAD
 		return nil, err
 	}
 	egress, err := extractPodBandwidth(podAnnotation, Egress)
 	if err != nil && !errors.Is(err, BandwidthNotFound) {
 		return nil, err
 	}
-=======
-		return nil, err
-	}
-	egress, err := extractPodBandwidth(podAnnotation, Egress)
-	if err != nil && !errors.Is(err, BandwidthNotFound) {
-		return nil, err
-	}
->>>>>>> fe90d858
 
 	podInterfaceInfo := &PodInterfaceInfo{
 		PodAnnotation: *podAnnotSt,
