package factory

import (
	"fmt"
	"hash/fnv"
	"reflect"
	"sync"
	"sync/atomic"
	"time"

	"github.com/ovn-org/ovn-kubernetes/go-controller/pkg/metrics"

	kapi "k8s.io/api/core/v1"
	knet "k8s.io/api/networking/v1"
	metav1 "k8s.io/apimachinery/pkg/apis/meta/v1"
	"k8s.io/apimachinery/pkg/labels"
	informerfactory "k8s.io/client-go/informers"
	"k8s.io/client-go/kubernetes"
	listers "k8s.io/client-go/listers/core/v1"
	"k8s.io/client-go/tools/cache"
	"k8s.io/klog"
)

// Handler represents an event handler and is private to the factory module
type Handler struct {
	base cache.FilteringResourceEventHandler

	id uint64
	// tombstone is used to track the handler's lifetime. handlerAlive
	// indicates the handler can be called, while handlerDead indicates
	// it has been scheduled for removal and should not be called.
	// tombstone should only be set using atomic operations since it is
	// used from multiple goroutines.
	tombstone uint32
}

func (h *Handler) OnAdd(obj interface{}) {
	if atomic.LoadUint32(&h.tombstone) == handlerAlive {
		h.base.OnAdd(obj)
	}
}

func (h *Handler) OnUpdate(oldObj, newObj interface{}) {
	if atomic.LoadUint32(&h.tombstone) == handlerAlive {
		h.base.OnUpdate(oldObj, newObj)
	}
}

func (h *Handler) OnDelete(obj interface{}) {
	if atomic.LoadUint32(&h.tombstone) == handlerAlive {
		h.base.OnDelete(obj)
	}
}

func (h *Handler) kill() error {
	if !atomic.CompareAndSwapUint32(&h.tombstone, handlerAlive, handlerDead) {
		return fmt.Errorf("event handler %d already dead", h.id)
	}
	return nil
}

type event struct {
	obj     interface{}
	oldObj  interface{}
	process func(*event)
}

type listerInterface interface{}

type initialAddFn func(*Handler, []interface{})

type informer struct {
	sync.RWMutex
	oType    reflect.Type
	inf      cache.SharedIndexInformer
	handlers map[uint64]*Handler
	events   []chan *event
	lister   listerInterface
	// initialAddFunc will be called to deliver the initial list of objects
	// when a handler is added
	initialAddFunc initialAddFn
	shutdownWg     sync.WaitGroup
}

func (i *informer) forEachQueuedHandler(f func(h *Handler)) {
	i.RLock()
	curHandlers := make([]*Handler, 0, len(i.handlers))
	for _, handler := range i.handlers {
		curHandlers = append(curHandlers, handler)
	}
	i.RUnlock()

	for _, handler := range curHandlers {
		f(handler)
	}
}

func (i *informer) forEachHandler(obj interface{}, f func(h *Handler)) {
	i.RLock()
	defer i.RUnlock()

	objType := reflect.TypeOf(obj)
	if objType != i.oType {
		klog.Errorf("object type %v did not match expected %v", objType, i.oType)
		return
	}

	for _, handler := range i.handlers {
		f(handler)
	}
}

func (i *informer) addHandler(id uint64, filterFunc func(obj interface{}) bool, funcs cache.ResourceEventHandler, existingItems []interface{}) *Handler {
	handler := &Handler{
		cache.FilteringResourceEventHandler{
			FilterFunc: filterFunc,
			Handler:    funcs,
		},
		id,
		handlerAlive,
	}

	// Send existing items to the handler's add function; informers usually
	// do this but since we share informers, it's long-since happened so
	// we must emulate that here
	i.initialAddFunc(handler, existingItems)

	i.handlers[id] = handler
	return handler
}

func (i *informer) removeHandler(handler *Handler) error {
	if err := handler.kill(); err != nil {
		return err
	}

	klog.V(5).Infof("sending %v event handler %d for removal", i.oType, handler.id)

	go func() {
		i.Lock()
		defer i.Unlock()
		if _, ok := i.handlers[handler.id]; ok {
			// Remove the handler
			delete(i.handlers, handler.id)
			klog.V(5).Infof("removed %v event handler %d", i.oType, handler.id)
		} else {
			klog.Warningf("tried to remove unknown object type %v event handler %d", i.oType, handler.id)
		}
	}()

	return nil
}

func (i *informer) processEvents(events chan *event, stopChan <-chan struct{}) {
	defer i.shutdownWg.Done()
	for {
		select {
		case e, ok := <-events:
			if !ok {
				return
			}
			e.process(e)
		case <-stopChan:
			return
		}
	}
}

func getQueueNum(oType reflect.Type, obj interface{}) uint32 {
	meta, err := getObjectMeta(oType, obj)
	if err != nil {
		klog.Errorf("object has no meta: %v", err)
		return 0
	}

	// Distribute the object to an event queue based on a hash of its
	// namespaced name, so that all events for a given object are
	// serialized in one queue.
	h := fnv.New32()
	if meta.Namespace != "" {
		_, _ = h.Write([]byte(meta.Namespace))
		_, _ = h.Write([]byte("/"))
	}
	_, _ = h.Write([]byte(meta.Name))
	return h.Sum32() % uint32(numEventQueues)
}

// enqueueEvent adds an event to the appropriate queue for the object
func (i *informer) enqueueEvent(oldObj, obj interface{}, processFunc func(*event)) {
	i.events[getQueueNum(i.oType, obj)] <- &event{
		obj:     obj,
		oldObj:  oldObj,
		process: processFunc,
	}
}

func ensureObjectOnDelete(obj interface{}, expectedType reflect.Type) (interface{}, error) {
	if expectedType == reflect.TypeOf(obj) {
		return obj, nil
	}
	tombstone, ok := obj.(cache.DeletedFinalStateUnknown)
	if !ok {
		return nil, fmt.Errorf("couldn't get object from tombstone: %+v", obj)
	}
	obj = tombstone.Obj
	objType := reflect.TypeOf(obj)
	if expectedType != objType {
		return nil, fmt.Errorf("expected tombstone object resource type %v but got %v", expectedType, objType)
	}
	return obj, nil
}

func (i *informer) newFederatedQueuedHandler() cache.ResourceEventHandlerFuncs {
	return cache.ResourceEventHandlerFuncs{
		AddFunc: func(obj interface{}) {
			i.enqueueEvent(nil, obj, func(e *event) {
				i.forEachQueuedHandler(func(h *Handler) {
					h.OnAdd(e.obj)
				})
			})
		},
		UpdateFunc: func(oldObj, newObj interface{}) {
			metrics.MetricResourceUpdateCount.WithLabelValues(i.oType.Elem().Name()).Inc()
			i.enqueueEvent(oldObj, newObj, func(e *event) {
				i.forEachQueuedHandler(func(h *Handler) {
					h.OnUpdate(e.oldObj, e.obj)
				})
			})
		},
		DeleteFunc: func(obj interface{}) {
			realObj, err := ensureObjectOnDelete(obj, i.oType)
			if err != nil {
				klog.Errorf(err.Error())
				return
			}
			i.enqueueEvent(nil, realObj, func(e *event) {
				i.forEachQueuedHandler(func(h *Handler) {
					h.OnDelete(e.obj)
				})
			})
		},
	}
}

func (i *informer) newFederatedHandler() cache.ResourceEventHandlerFuncs {
	return cache.ResourceEventHandlerFuncs{
		AddFunc: func(obj interface{}) {
			i.forEachHandler(obj, func(h *Handler) {
				h.OnAdd(obj)
			})
		},
		UpdateFunc: func(oldObj, newObj interface{}) {
			metrics.MetricResourceUpdateCount.WithLabelValues(i.oType.Elem().Name()).Inc()
			i.forEachHandler(newObj, func(h *Handler) {
				h.OnUpdate(oldObj, newObj)
			})
		},
		DeleteFunc: func(obj interface{}) {
			realObj, err := ensureObjectOnDelete(obj, i.oType)
			if err != nil {
				klog.Errorf(err.Error())
				return
			}
			i.forEachHandler(realObj, func(h *Handler) {
				h.OnDelete(realObj)
			})
		},
	}
}

func (i *informer) removeAllHandlers() {
	i.Lock()
	defer i.Unlock()
	for _, handler := range i.handlers {
		_ = i.removeHandler(handler)
	}
}

func (i *informer) shutdown() {
	i.removeAllHandlers()

	// Wait for all event processors to finish
	i.shutdownWg.Wait()
}

func newInformerLister(oType reflect.Type, sharedInformer cache.SharedIndexInformer) (listerInterface, error) {
	switch oType {
	case podType:
		return listers.NewPodLister(sharedInformer.GetIndexer()), nil
	case serviceType:
		return listers.NewServiceLister(sharedInformer.GetIndexer()), nil
	case endpointsType:
		return listers.NewEndpointsLister(sharedInformer.GetIndexer()), nil
	case namespaceType:
		return listers.NewNamespaceLister(sharedInformer.GetIndexer()), nil
	case nodeType:
		return listers.NewNodeLister(sharedInformer.GetIndexer()), nil
	case policyType:
		return nil, nil
	}

	return nil, fmt.Errorf("cannot create lister from type %v", oType)
}

func newBaseInformer(oType reflect.Type, sharedInformer cache.SharedIndexInformer) (*informer, error) {
	lister, err := newInformerLister(oType, sharedInformer)
	if err != nil {
		klog.Errorf(err.Error())
		return nil, err
	}

	return &informer{
		oType:      oType,
		inf:        sharedInformer,
		lister:     lister,
		handlers:   make(map[uint64]*Handler),
		shutdownWg: sync.WaitGroup{},
	}, nil
}

func newInformer(oType reflect.Type, sharedInformer cache.SharedIndexInformer) (*informer, error) {
	i, err := newBaseInformer(oType, sharedInformer)
	if err != nil {
		return nil, err
	}
	i.initialAddFunc = func(h *Handler, items []interface{}) {
		for _, item := range items {
			h.OnAdd(item)
		}
	}
	i.inf.AddEventHandler(i.newFederatedHandler())
	return i, nil
}

func newQueuedInformer(oType reflect.Type, sharedInformer cache.SharedIndexInformer, stopChan chan struct{}) (*informer, error) {
	i, err := newBaseInformer(oType, sharedInformer)
	if err != nil {
		return nil, err
	}
	i.events = make([]chan *event, numEventQueues)
	i.shutdownWg.Add(len(i.events))
	for j := range i.events {
		i.events[j] = make(chan *event, 10)
		go i.processEvents(i.events[j], stopChan)
	}
	i.initialAddFunc = func(h *Handler, items []interface{}) {
		// Make a handler-specific channel array across which the
		// initial add events will be distributed. When a new handler
		// is added, only that handler should receive events for all
		// existing objects.
		adds := make([]chan interface{}, numEventQueues)
		queueWg := &sync.WaitGroup{}
		queueWg.Add(len(adds))
		for j := range adds {
			adds[j] = make(chan interface{}, 10)
			go func(addChan chan interface{}) {
				defer queueWg.Done()
				for {
					obj, ok := <-addChan
					if !ok {
						return
					}
					h.OnAdd(obj)
				}
			}(adds[j])
		}
		// Distribute the existing items into the handler-specific
		// channel array.
		for _, obj := range items {
			queueIdx := getQueueNum(i.oType, obj)
			adds[queueIdx] <- obj
		}
		// Close all the channels
		for j := range adds {
			close(adds[j])
		}
		// Wait until all the object additions have been processed
		queueWg.Wait()
	}
	i.inf.AddEventHandler(i.newFederatedQueuedHandler())
	return i, nil
}

// WatchFactory initializes and manages common kube watches
type WatchFactory struct {
	// Must be first member in the struct due to Golang ARM/x86 32-bit
	// requirements with atomic accesses
	handlerCounter uint64

	iFactory  informerfactory.SharedInformerFactory
	informers map[reflect.Type]*informer

	stopChan chan struct{}
}

// ObjectCacheInterface represents the exported methods for getting
// kubernetes resources from the informer cache

type ObjectCacheInterface interface {
	GetPod(namespace, name string) (*kapi.Pod, error)
	GetPods(namespace string) ([]*kapi.Pod, error)
	GetNodes() ([]*kapi.Node, error)
	GetNode(name string) (*kapi.Node, error)
	GetService(namespace, name string) (*kapi.Service, error)
	GetEndpoints(namespace string) ([]*kapi.Endpoints, error)
	GetEndpoint(namespace, name string) (*kapi.Endpoints, error)
	GetNamespace(name string) (*kapi.Namespace, error)
	GetNamespaces() ([]*kapi.Namespace, error)
}

// WatchFactory implements the ObjectCacheInterface interface.

var _ ObjectCacheInterface = &WatchFactory{}

const (
	resyncInterval        = 12 * time.Hour
	handlerAlive   uint32 = 0
	handlerDead    uint32 = 1
	numEventQueues int    = 15
)

var (
	podType       reflect.Type = reflect.TypeOf(&kapi.Pod{})
	serviceType   reflect.Type = reflect.TypeOf(&kapi.Service{})
	endpointsType reflect.Type = reflect.TypeOf(&kapi.Endpoints{})
	policyType    reflect.Type = reflect.TypeOf(&knet.NetworkPolicy{})
	namespaceType reflect.Type = reflect.TypeOf(&kapi.Namespace{})
	nodeType      reflect.Type = reflect.TypeOf(&kapi.Node{})
)

// NewWatchFactory initializes a new watch factory
func NewWatchFactory(c kubernetes.Interface) (*WatchFactory, error) {
	// resync time is 12 hours, none of the resources being watched in ovn-kubernetes have
	// any race condition where a resync may be required e.g. cni executable on node watching for
	// events on pods and assuming that an 'ADD' event will contain the annotations put in by
	// ovnkube master (currently, it is just a 'get' loop)
	// the downside of making it tight (like 10 minutes) is needless spinning on all resources
	wf := &WatchFactory{
		iFactory:  informerfactory.NewSharedInformerFactory(c, resyncInterval),
		informers: make(map[reflect.Type]*informer),
		stopChan:  make(chan struct{}),
	}
	var err error
	// Create shared informers we know we'll use
<<<<<<< HEAD
	wf.informers[podType], err = newQueuedInformer(podType, wf.iFactory.Core().V1().Pods().Informer(), stopChan)
=======
	wf.informers[podType], err = newQueuedInformer(podType, wf.iFactory.Core().V1().Pods().Informer(), wf.stopChan)
>>>>>>> 339c6ab8
	if err != nil {
		return nil, err
	}
	wf.informers[serviceType], err = newInformer(serviceType, wf.iFactory.Core().V1().Services().Informer())
	if err != nil {
		return nil, err
	}
	wf.informers[endpointsType], err = newInformer(endpointsType, wf.iFactory.Core().V1().Endpoints().Informer())
	if err != nil {
		return nil, err
	}
	wf.informers[policyType], err = newInformer(policyType, wf.iFactory.Networking().V1().NetworkPolicies().Informer())
	if err != nil {
		return nil, err
	}
	wf.informers[namespaceType], err = newInformer(namespaceType, wf.iFactory.Core().V1().Namespaces().Informer())
	if err != nil {
		return nil, err
	}
	wf.informers[nodeType], err = newQueuedInformer(nodeType, wf.iFactory.Core().V1().Nodes().Informer(), wf.stopChan)
	if err != nil {
		return nil, err
	}

	wf.iFactory.Start(wf.stopChan)
	for oType, synced := range wf.iFactory.WaitForCacheSync(wf.stopChan) {
		if !synced {
			return nil, fmt.Errorf("error in syncing cache for %v informer", oType)
		}
	}

	return wf, nil
}

func (wf *WatchFactory) Shutdown() {
	close(wf.stopChan)

	// Remove all informer handlers
	for _, inf := range wf.informers {
		inf.shutdown()
	}
}

func getObjectMeta(objType reflect.Type, obj interface{}) (*metav1.ObjectMeta, error) {
	switch objType {
	case podType:
		if pod, ok := obj.(*kapi.Pod); ok {
			return &pod.ObjectMeta, nil
		}
	case serviceType:
		if service, ok := obj.(*kapi.Service); ok {
			return &service.ObjectMeta, nil
		}
	case endpointsType:
		if endpoints, ok := obj.(*kapi.Endpoints); ok {
			return &endpoints.ObjectMeta, nil
		}
	case policyType:
		if policy, ok := obj.(*knet.NetworkPolicy); ok {
			return &policy.ObjectMeta, nil
		}
	case namespaceType:
		if namespace, ok := obj.(*kapi.Namespace); ok {
			return &namespace.ObjectMeta, nil
		}
	case nodeType:
		if node, ok := obj.(*kapi.Node); ok {
			return &node.ObjectMeta, nil
		}
	}
	return nil, fmt.Errorf("cannot get ObjectMeta from type %v", objType)
}

func (wf *WatchFactory) addHandler(objType reflect.Type, namespace string, lsel *metav1.LabelSelector, funcs cache.ResourceEventHandler, processExisting func([]interface{})) (*Handler, error) {
	inf, ok := wf.informers[objType]
	if !ok {
		return nil, fmt.Errorf("unknown object type %v", objType)
	}

	sel, err := metav1.LabelSelectorAsSelector(lsel)
	if err != nil {
		return nil, fmt.Errorf("error creating label selector: %v", err)
	}

	filterFunc := func(obj interface{}) bool {
		if namespace == "" && lsel == nil {
			// Unfiltered handler
			return true
		}
		meta, err := getObjectMeta(objType, obj)
		if err != nil {
			klog.Errorf("watch handler filter error: %v", err)
			return false
		}
		if namespace != "" && meta.Namespace != namespace {
			return false
		}
		if lsel != nil && !sel.Matches(labels.Set(meta.Labels)) {
			return false
		}
		return true
	}

	inf.Lock()
	defer inf.Unlock()

	items := make([]interface{}, 0)
	for _, obj := range inf.inf.GetStore().List() {
		if filterFunc(obj) {
			items = append(items, obj)
		}
	}
	if processExisting != nil {
		// Process existing items as a set so the caller can clean up
		// after a restart or whatever
		processExisting(items)
	}

	handlerID := atomic.AddUint64(&wf.handlerCounter, 1)
	handler := inf.addHandler(handlerID, filterFunc, funcs, items)
	klog.V(5).Infof("added %v event handler %d", objType, handler.id)
	return handler, nil
}

func (wf *WatchFactory) removeHandler(objType reflect.Type, handler *Handler) error {
	if inf, ok := wf.informers[objType]; ok {
		return inf.removeHandler(handler)
	}
	return fmt.Errorf("tried to remove unknown object type %v event handler", objType)
}

// AddPodHandler adds a handler function that will be executed on Pod object changes
func (wf *WatchFactory) AddPodHandler(handlerFuncs cache.ResourceEventHandler, processExisting func([]interface{})) (*Handler, error) {
	return wf.addHandler(podType, "", nil, handlerFuncs, processExisting)
}

// AddFilteredPodHandler adds a handler function that will be executed when Pod objects that match the given filters change
func (wf *WatchFactory) AddFilteredPodHandler(namespace string, lsel *metav1.LabelSelector, handlerFuncs cache.ResourceEventHandler, processExisting func([]interface{})) (*Handler, error) {
	return wf.addHandler(podType, namespace, lsel, handlerFuncs, processExisting)
}

// RemovePodHandler removes a Pod object event handler function
func (wf *WatchFactory) RemovePodHandler(handler *Handler) error {
	return wf.removeHandler(podType, handler)
}

// AddServiceHandler adds a handler function that will be executed on Service object changes
func (wf *WatchFactory) AddServiceHandler(handlerFuncs cache.ResourceEventHandler, processExisting func([]interface{})) (*Handler, error) {
	return wf.addHandler(serviceType, "", nil, handlerFuncs, processExisting)
}

// RemoveServiceHandler removes a Service object event handler function
func (wf *WatchFactory) RemoveServiceHandler(handler *Handler) error {
	return wf.removeHandler(serviceType, handler)
}

// AddEndpointsHandler adds a handler function that will be executed on Endpoints object changes
func (wf *WatchFactory) AddEndpointsHandler(handlerFuncs cache.ResourceEventHandler, processExisting func([]interface{})) (*Handler, error) {
	return wf.addHandler(endpointsType, "", nil, handlerFuncs, processExisting)
}

// AddFilteredEndpointsHandler adds a handler function that will be executed when Endpoint objects that match the given filters change
func (wf *WatchFactory) AddFilteredEndpointsHandler(namespace string, lsel *metav1.LabelSelector, handlerFuncs cache.ResourceEventHandler, processExisting func([]interface{})) (*Handler, error) {
	return wf.addHandler(endpointsType, namespace, lsel, handlerFuncs, processExisting)
}

// RemoveEndpointsHandler removes a Endpoints object event handler function
func (wf *WatchFactory) RemoveEndpointsHandler(handler *Handler) error {
	return wf.removeHandler(endpointsType, handler)
}

// AddPolicyHandler adds a handler function that will be executed on NetworkPolicy object changes
func (wf *WatchFactory) AddPolicyHandler(handlerFuncs cache.ResourceEventHandler, processExisting func([]interface{})) (*Handler, error) {
	return wf.addHandler(policyType, "", nil, handlerFuncs, processExisting)
}

// RemovePolicyHandler removes a NetworkPolicy object event handler function
func (wf *WatchFactory) RemovePolicyHandler(handler *Handler) error {
	return wf.removeHandler(policyType, handler)
}

// AddNamespaceHandler adds a handler function that will be executed on Namespace object changes
func (wf *WatchFactory) AddNamespaceHandler(handlerFuncs cache.ResourceEventHandler, processExisting func([]interface{})) (*Handler, error) {
	return wf.addHandler(namespaceType, "", nil, handlerFuncs, processExisting)
}

// AddFilteredNamespaceHandler adds a handler function that will be executed when Namespace objects that match the given filters change
func (wf *WatchFactory) AddFilteredNamespaceHandler(namespace string, lsel *metav1.LabelSelector, handlerFuncs cache.ResourceEventHandler, processExisting func([]interface{})) (*Handler, error) {
	return wf.addHandler(namespaceType, namespace, lsel, handlerFuncs, processExisting)
}

// RemoveNamespaceHandler removes a Namespace object event handler function
func (wf *WatchFactory) RemoveNamespaceHandler(handler *Handler) error {
	return wf.removeHandler(namespaceType, handler)
}

// AddNodeHandler adds a handler function that will be executed on Node object changes
func (wf *WatchFactory) AddNodeHandler(handlerFuncs cache.ResourceEventHandler, processExisting func([]interface{})) (*Handler, error) {
	return wf.addHandler(nodeType, "", nil, handlerFuncs, processExisting)
}

// RemoveNodeHandler removes a Node object event handler function
func (wf *WatchFactory) RemoveNodeHandler(handler *Handler) error {
	return wf.removeHandler(nodeType, handler)
}

// GetPod returns the pod spec given the namespace and pod name
func (wf *WatchFactory) GetPod(namespace, name string) (*kapi.Pod, error) {
	podLister := wf.informers[podType].lister.(listers.PodLister)
	return podLister.Pods(namespace).Get(name)
}

// GetPods returns all the pods in a given namespace
func (wf *WatchFactory) GetPods(namespace string) ([]*kapi.Pod, error) {
	podLister := wf.informers[podType].lister.(listers.PodLister)
	return podLister.Pods(namespace).List(labels.Everything())
}

// GetNodes returns the node specs of all the nodes
func (wf *WatchFactory) GetNodes() ([]*kapi.Node, error) {
	nodeLister := wf.informers[nodeType].lister.(listers.NodeLister)
	return nodeLister.List(labels.Everything())
}

// GetNode returns the node spec of a given node by name
func (wf *WatchFactory) GetNode(name string) (*kapi.Node, error) {
	nodeLister := wf.informers[nodeType].lister.(listers.NodeLister)
	return nodeLister.Get(name)
}

// GetService returns the service spec of a service in a given namespace
func (wf *WatchFactory) GetService(namespace, name string) (*kapi.Service, error) {
	serviceLister := wf.informers[serviceType].lister.(listers.ServiceLister)
	return serviceLister.Services(namespace).Get(name)
}

// GetEndpoints returns the endpoints list in a given namespace
func (wf *WatchFactory) GetEndpoints(namespace string) ([]*kapi.Endpoints, error) {
	endpointsLister := wf.informers[endpointsType].lister.(listers.EndpointsLister)
	return endpointsLister.Endpoints(namespace).List(labels.Everything())
}

// GetEndpoint returns a specific endpoint in a given namespace
func (wf *WatchFactory) GetEndpoint(namespace, name string) (*kapi.Endpoints, error) {
	endpointsLister := wf.informers[endpointsType].lister.(listers.EndpointsLister)
	return endpointsLister.Endpoints(namespace).Get(name)
}

// GetNamespace returns a specific namespace
func (wf *WatchFactory) GetNamespace(name string) (*kapi.Namespace, error) {
	namespaceLister := wf.informers[namespaceType].lister.(listers.NamespaceLister)
	return namespaceLister.Get(name)
}

// GetNamespaces returns a list of namespaces in the cluster
func (wf *WatchFactory) GetNamespaces() ([]*kapi.Namespace, error) {
	namespaceLister := wf.informers[namespaceType].lister.(listers.NamespaceLister)
	return namespaceLister.List(labels.Everything())
}

// GetFactory returns the underlying informer factory
func (wf *WatchFactory) GetFactory() informerfactory.SharedInformerFactory {
	return wf.iFactory
}<|MERGE_RESOLUTION|>--- conflicted
+++ resolved
@@ -442,11 +442,7 @@
 	}
 	var err error
 	// Create shared informers we know we'll use
-<<<<<<< HEAD
-	wf.informers[podType], err = newQueuedInformer(podType, wf.iFactory.Core().V1().Pods().Informer(), stopChan)
-=======
 	wf.informers[podType], err = newQueuedInformer(podType, wf.iFactory.Core().V1().Pods().Informer(), wf.stopChan)
->>>>>>> 339c6ab8
 	if err != nil {
 		return nil, err
 	}
