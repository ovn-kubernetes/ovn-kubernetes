package ovn

import (
	"context"
<<<<<<< HEAD
	"fmt"
	"k8s.io/apimachinery/pkg/runtime"
	k8stypes "k8s.io/apimachinery/pkg/types"
=======
>>>>>>> 69241a16
	"net"
	"reflect"
	"sync"
	"sync/atomic"

	"github.com/urfave/cli/v2"

	v1 "k8s.io/api/core/v1"
	metav1 "k8s.io/apimachinery/pkg/apis/meta/v1"
	"k8s.io/apimachinery/pkg/util/sets"
	"k8s.io/client-go/kubernetes/fake"
	"k8s.io/client-go/tools/record"

	libovsdbclient "github.com/ovn-org/libovsdb/client"
	hotypes "github.com/ovn-org/ovn-kubernetes/go-controller/hybrid-overlay/pkg/types"
	"github.com/ovn-org/ovn-kubernetes/go-controller/pkg/config"
	"github.com/ovn-org/ovn-kubernetes/go-controller/pkg/factory"
	"github.com/ovn-org/ovn-kubernetes/go-controller/pkg/kube"
	"github.com/ovn-org/ovn-kubernetes/go-controller/pkg/libovsdbops"
	"github.com/ovn-org/ovn-kubernetes/go-controller/pkg/nbdb"
	addressset "github.com/ovn-org/ovn-kubernetes/go-controller/pkg/ovn/address_set"
	lsm "github.com/ovn-org/ovn-kubernetes/go-controller/pkg/ovn/logical_switch_manager"
	"github.com/ovn-org/ovn-kubernetes/go-controller/pkg/sbdb"
	"github.com/ovn-org/ovn-kubernetes/go-controller/pkg/types"
	"github.com/ovn-org/ovn-kubernetes/go-controller/pkg/util"

	egressfirewallfake "github.com/ovn-org/ovn-kubernetes/go-controller/pkg/crd/egressfirewall/v1/apis/clientset/versioned/fake"
	egressipfake "github.com/ovn-org/ovn-kubernetes/go-controller/pkg/crd/egressip/v1/apis/clientset/versioned/fake"
	egressqosfake "github.com/ovn-org/ovn-kubernetes/go-controller/pkg/crd/egressqos/v1/apis/clientset/versioned/fake"

	ovntest "github.com/ovn-org/ovn-kubernetes/go-controller/pkg/testing"
	libovsdbtest "github.com/ovn-org/ovn-kubernetes/go-controller/pkg/testing/libovsdb"

	"github.com/onsi/ginkgo"
	"github.com/onsi/gomega"
)

func newTestNode(name, os, ovnHostSubnet, hybridHostSubnet, drMAC string) v1.Node {
	var err error
	annotations := make(map[string]string)
	if ovnHostSubnet != "" {
		annotations, err = util.UpdateNodeHostSubnetAnnotation(annotations, ovntest.MustParseIPNets(ovnHostSubnet), types.DefaultNetworkName)
		gomega.Expect(err).NotTo(gomega.HaveOccurred())
	}
	if hybridHostSubnet != "" {
		annotations[hotypes.HybridOverlayNodeSubnet] = hybridHostSubnet
	}
	if drMAC != "" {
		annotations[hotypes.HybridOverlayDRMAC] = drMAC
	}
	return v1.Node{
		ObjectMeta: metav1.ObjectMeta{
			Name:        name,
			Labels:      map[string]string{v1.LabelOSStable: os},
			Annotations: annotations,
		},
	}
}

func newTestWinNode(name, os, ovnHostSubnet, hybridHostSubnet, drMAC string) v1.Node {
	var err error
	annotations := make(map[string]string)
	if ovnHostSubnet != "" {
		annotations, err = util.UpdateNodeHostSubnetAnnotation(annotations, ovntest.MustParseIPNets(ovnHostSubnet), types.DefaultNetworkName)
		gomega.Expect(err).NotTo(gomega.HaveOccurred())
	}
	if hybridHostSubnet != "" {
		annotations[hotypes.HybridOverlayNodeSubnet] = hybridHostSubnet
	}
	if drMAC != "" {
		annotations[hotypes.HybridOverlayDRMAC] = drMAC
	}
	return v1.Node{
		ObjectMeta: metav1.ObjectMeta{
			Name:        name,
			Labels:      map[string]string{v1.LabelOSStable: os},
			Annotations: annotations,
		},
	}
}

func setupHybridOverlayOVNObjects(node tNode, hoSubnet, nodeHOIP, nodeHOMAC string) (*nbdb.LogicalRouterStaticRoute, *nbdb.LogicalRouterStaticRoute, *nbdb.LogicalRouterPolicy, *nbdb.LogicalRouterPolicy, *nbdb.LogicalSwitchPort) {
	hybridOverlayLRSR1 := &nbdb.LogicalRouterStaticRoute{
		UUID: types.HybridSubnetPrefix + node.Name + "LRSR1-UUID",
		ExternalIDs: map[string]string{
			"name": types.HybridSubnetPrefix + node.Name,
		},
		IPPrefix: hoSubnet,
		Nexthop:  nodeHOIP,
	}
	hybridOverlayLRSR2 := &nbdb.LogicalRouterStaticRoute{
		UUID: types.HybridSubnetPrefix + node.Name + "-gr-UUID",
		ExternalIDs: map[string]string{
			"name": types.HybridSubnetPrefix + node.Name + "-gr",
		},
		IPPrefix: hoSubnet,
		Nexthop:  node.DrLrpIP,
	}
	hybridOverlayLRP1 := &nbdb.LogicalRouterPolicy{
		UUID:   types.HybridSubnetPrefix + node.Name + "-LRP1-UUID",
		Action: "reroute",
		ExternalIDs: map[string]string{
			"name": types.HybridSubnetPrefix + node.Name,
		},
		Match:    "inport == \"" + types.RouterToSwitchPrefix + node.Name + "\" && ip4.dst == " + hoSubnet,
		Nexthops: []string{nodeHOIP},
		Priority: types.HybridOverlaySubnetPriority,
	}
	hybridOverlayLRP2 := &nbdb.LogicalRouterPolicy{
		UUID:   types.HybridOverlayPrefix + node.Name + "-LRP2-UUID",
		Action: "reroute",
		ExternalIDs: map[string]string{
			"name": types.HybridSubnetPrefix + node.Name + "-gr",
		},
		Match:    "ip4.src == " + node.LrpIP + " && ip4.dst == " + hoSubnet,
		Nexthops: []string{nodeHOIP},
		Priority: types.HybridOverlaySubnetPriority,
	}
	hybridOverlayLSP := &nbdb.LogicalSwitchPort{
		UUID:      types.HybridOverlayPrefix + node.Name + "-UUID",
		Name:      types.HybridOverlayPrefix + node.Name,
		Addresses: []string{nodeHOMAC},
	}
	return hybridOverlayLRSR1, hybridOverlayLRSR2, hybridOverlayLRP1, hybridOverlayLRP2, hybridOverlayLSP

}

func setupClusterController(clusterController *Controller, clusterLBUUID, expectedNodeSwitchUUID, node1Name string) {
	err := clusterController.hybridOverlaySubnetAllocator.InitRanges(config.HybridOverlay.ClusterSubnets)
	gomega.Expect(err).NotTo(gomega.HaveOccurred())
	err = clusterController.masterSubnetAllocator.InitRanges(config.Default.ClusterSubnets)
	gomega.Expect(err).NotTo(gomega.HaveOccurred())

	clusterController.SCTPSupport = true
	clusterController.loadBalancerGroupUUID = clusterLBUUID
	clusterController.defaultCOPPUUID, err = EnsureDefaultCOPP(clusterController.nbClient)
	gomega.Expect(err).NotTo(gomega.HaveOccurred())
	clusterController.joinSwIPManager, _ = lsm.NewJoinLogicalSwitchIPManager(clusterController.nbClient, expectedNodeSwitchUUID, []string{node1Name})

}

var _ = ginkgo.Describe("Hybrid SDN Master Operations", func() {
	var (
		app             *cli.App
		stopChan        chan struct{}
		wg              *sync.WaitGroup
		fexec           *ovntest.FakeExec
		libovsdbCleanup *libovsdbtest.Cleanup

		f *factory.WatchFactory
	)

	const (
		clusterIPNet string = "10.1.0.0"
		clusterCIDR  string = clusterIPNet + "/16"
	)

	ginkgo.BeforeEach(func() {
		// Restore global default values before each testcase
		config.PrepareTestConfig()

		app = cli.NewApp()
		app.Name = "test"
		app.Flags = config.Flags
		stopChan = make(chan struct{})
		wg = &sync.WaitGroup{}
		fexec = ovntest.NewFakeExec()
		err := util.SetExec(fexec)
		gomega.Expect(err).NotTo(gomega.HaveOccurred())

		libovsdbCleanup = nil
	})

	ginkgo.AfterEach(func() {

		close(stopChan)
		wg.Wait()
		if libovsdbCleanup != nil {
			libovsdbCleanup.Cleanup()
		}
		f.Shutdown()
		wg.Wait()
	})

	const hybridOverlayClusterCIDR string = "11.1.0.0/16/24"

	ginkgo.It("allocates and assigns a hybrid-overlay subnet to a Windows node that doesn't have one", func() {
		app.Action = func(ctx *cli.Context) error {
			const (
				nodeName   string = "node1"
				nodeSubnet string = "11.1.0.0/24"
			)

			_, err := config.InitConfig(ctx, nil, nil)
			gomega.Expect(err).NotTo(gomega.HaveOccurred())

			dbSetup := libovsdbtest.TestSetup{}
			kubeFakeClient := fake.NewSimpleClientset(&v1.NodeList{
				Items: []v1.Node{
					newTestNode(nodeName, "windows", "", "", ""),
				},
			})
			egressFirewallFakeClient := &egressfirewallfake.Clientset{}
			egressIPFakeClient := &egressipfake.Clientset{}
			egressQoSFakeClient := &egressqosfake.Clientset{}
			fakeClient := &util.OVNClientset{
				KubeClient:           kubeFakeClient,
				EgressIPClient:       egressIPFakeClient,
				EgressFirewallClient: egressFirewallFakeClient,
				EgressQoSClient:      egressQoSFakeClient,
			}

			f, err = factory.NewMasterWatchFactory(fakeClient)
			gomega.Expect(err).NotTo(gomega.HaveOccurred())
			err = f.Start()
			gomega.Expect(err).NotTo(gomega.HaveOccurred())

			var libovsdbOvnNBClient, libovsdbOvnSBClient libovsdbclient.Client
			libovsdbOvnNBClient, libovsdbOvnSBClient, libovsdbCleanup, err = libovsdbtest.NewNBSBTestHarness(dbSetup)
			gomega.Expect(err).NotTo(gomega.HaveOccurred())

			clusterController := NewOvnController(fakeClient, f, stopChan, addressset.NewFakeAddressSetFactory(),
				libovsdbOvnNBClient, libovsdbOvnSBClient,
				record.NewFakeRecorder(10))
			gomega.Expect(clusterController).NotTo(gomega.BeNil())
			err = clusterController.hybridOverlaySubnetAllocator.InitRanges(config.HybridOverlay.ClusterSubnets)
			gomega.Expect(err).NotTo(gomega.HaveOccurred())

			// Let the real code run and ensure OVN database sync
			gomega.Expect(clusterController.WatchNodes()).To(gomega.Succeed())

			// Windows node should be allocated a subnet
			gomega.Eventually(func() (map[string]string, error) {
				updatedNode, err := fakeClient.KubeClient.CoreV1().Nodes().Get(context.TODO(), nodeName, metav1.GetOptions{})
				if err != nil {
					return nil, err
				}
				return updatedNode.Annotations, nil
			}, 2).Should(gomega.HaveKeyWithValue(hotypes.HybridOverlayNodeSubnet, nodeSubnet))

			gomega.Eventually(func() error {
				updatedNode, err := fakeClient.KubeClient.CoreV1().Nodes().Get(context.TODO(), nodeName, metav1.GetOptions{})
				if err != nil {
					return err
				}
				_, err = util.ParseNodeHostSubnetAnnotation(updatedNode, types.DefaultNetworkName)
				return err
			}, 2).Should(gomega.MatchError("could not find \"k8s.ovn.org/node-subnets\" annotation"))

			gomega.Eventually(fexec.CalledMatchesExpected, 2).Should(gomega.BeTrue(), fexec.ErrorDesc)

			// nothing should be done in OVN dbs from HO running on windows node
			gomega.Eventually(clusterController.nbClient).Should(libovsdbtest.HaveDataIgnoringUUIDs(dbSetup.NBData))
			gomega.Eventually(clusterController.sbClient).Should(libovsdbtest.HaveDataIgnoringUUIDs(dbSetup.SBData))
			return nil
		}

		err := app.Run([]string{
			app.Name,
			"-loglevel=5",
			"-no-hostsubnet-nodes=" + v1.LabelOSStable + "=windows",
			"-enable-hybrid-overlay",
			"-hybrid-overlay-cluster-subnets=" + hybridOverlayClusterCIDR,
			"-init-gateways",
		})
		gomega.Expect(err).NotTo(gomega.HaveOccurred())
	})

	ginkgo.It("sets up and cleans up a Linux node with a OVN hostsubnet annotation", func() {
		app.Action = func(ctx *cli.Context) error {
			const (
				nodeHOMAC string = "0a:58:0a:01:01:03"
				hoSubnet  string = "11.1.0.0/16"
				nodeHOIP  string = "10.1.1.3"
			)
			node1 := tNode{
				Name:                 "node1",
				NodeIP:               "1.2.3.4",
				NodeLRPMAC:           "0a:58:0a:01:01:01",
				LrpMAC:               "0a:58:64:40:00:03",
				LrpIP:                "100.64.0.2",
				DrLrpIP:              "100.64.0.1",
				PhysicalBridgeMAC:    "11:22:33:44:55:66",
				SystemID:             "cb9ec8fa-b409-4ef3-9f42-d9283c47aac6",
				NodeSubnet:           "10.1.1.0/24",
				GWRouter:             types.GWRouterPrefix + "node1",
				GatewayRouterIPMask:  "172.16.16.2/24",
				GatewayRouterIP:      "172.16.16.2",
				GatewayRouterNextHop: "172.16.16.1",
				PhysicalBridgeName:   "br-eth0",
				NodeHostAddress:      []string{"9.9.9.9"},
				NodeGWIP:             "10.1.1.1/24",
				NodeMgmtPortIP:       "10.1.1.2",
				//NodeMgmtPortMAC:      "0a:58:0a:01:01:02",
				NodeMgmtPortMAC: "0a:58:64:40:00:03",
				DnatSnatIP:      "169.254.0.1",
			}
			testNode := node1.k8sNode()

			kubeFakeClient := fake.NewSimpleClientset(&v1.NodeList{
				Items: []v1.Node{testNode},
			})
			egressFirewallFakeClient := &egressfirewallfake.Clientset{}
			egressIPFakeClient := &egressipfake.Clientset{}
			egressQoSFakeClient := &egressqosfake.Clientset{}
			fakeClient := &util.OVNClientset{
				KubeClient:           kubeFakeClient,
				EgressIPClient:       egressIPFakeClient,
				EgressFirewallClient: egressFirewallFakeClient,
				EgressQoSClient:      egressQoSFakeClient,
			}

			vlanID := 1024
			_, err := config.InitConfig(ctx, nil, nil)
			gomega.Expect(err).NotTo(gomega.HaveOccurred())
			config.Kubernetes.HostNetworkNamespace = ""
			nodeAnnotator := kube.NewNodeAnnotator(&kube.Kube{kubeFakeClient, egressIPFakeClient, egressFirewallFakeClient, nil}, testNode.Name)
			l3Config := node1.gatewayConfig(config.GatewayModeShared, uint(vlanID))
			err = util.SetL3GatewayConfig(nodeAnnotator, l3Config)
			err = util.SetNodeManagementPortMACAddress(nodeAnnotator, ovntest.MustParseMAC(node1.NodeMgmtPortMAC))
			gomega.Expect(err).NotTo(gomega.HaveOccurred())
			err = util.SetNodeHostSubnetAnnotation(nodeAnnotator, ovntest.MustParseIPNets(node1.NodeSubnet))
			gomega.Expect(err).NotTo(gomega.HaveOccurred())
			err = util.SetNodeHostAddresses(nodeAnnotator, sets.NewString("9.9.9.9"))
			gomega.Expect(err).NotTo(gomega.HaveOccurred())
			err = nodeAnnotator.Run()
			gomega.Expect(err).NotTo(gomega.HaveOccurred())

			updatedNode, err := fakeClient.KubeClient.CoreV1().Nodes().Get(context.TODO(), testNode.Name, metav1.GetOptions{})
			gomega.Expect(err).NotTo(gomega.HaveOccurred())
			l3GatewayConfig, err := util.ParseNodeL3GatewayAnnotation(updatedNode)
			gomega.Expect(err).NotTo(gomega.HaveOccurred())
			hostAddrs, err := util.ParseNodeHostAddresses(updatedNode)
			gomega.Expect(err).NotTo(gomega.HaveOccurred())

			f, err = factory.NewMasterWatchFactory(fakeClient)
			gomega.Expect(err).NotTo(gomega.HaveOccurred())
			err = f.Start()
			gomega.Expect(err).NotTo(gomega.HaveOccurred())

			expectedClusterLBGroup := newLoadBalancerGroup()
			expectedOVNClusterRouter := newOVNClusterRouter()
			ovnClusterRouterLRP := &nbdb.LogicalRouterPort{
				Name:     types.GWRouterToJoinSwitchPrefix + types.OVNClusterRouter,
				Networks: []string{"100.64.0.1/16"},
				UUID:     types.GWRouterToJoinSwitchPrefix + types.OVNClusterRouter + "-UUID",
			}
			expectedOVNClusterRouter.Ports = []string{ovnClusterRouterLRP.UUID}
			expectedNodeSwitch := node1.logicalSwitch(expectedClusterLBGroup.UUID)
			expectedClusterRouterPortGroup := newRouterPortGroup()
			expectedClusterPortGroup := newClusterPortGroup()

			clusterRouterDatapath := &sbdb.DatapathBinding{
				UUID:        types.OVNClusterRouter + "-UUID",
				ExternalIDs: map[string]string{"logical-router": expectedOVNClusterRouter.UUID, "name": types.OVNClusterRouter},
			}

			dbSetup := libovsdbtest.TestSetup{
				NBData: []libovsdbtest.TestData{
					newClusterJoinSwitch(),
					expectedNodeSwitch,
					ovnClusterRouterLRP,
					expectedOVNClusterRouter,
					expectedClusterRouterPortGroup,
					expectedClusterPortGroup,
					expectedClusterLBGroup,
				},
				SBData: []libovsdbtest.TestData{
					clusterRouterDatapath,
				},
			}
			var libovsdbOvnNBClient, libovsdbOvnSBClient libovsdbclient.Client
			libovsdbOvnNBClient, libovsdbOvnSBClient, libovsdbCleanup, err = libovsdbtest.NewNBSBTestHarness(dbSetup)
			gomega.Expect(err).NotTo(gomega.HaveOccurred())

			expectedDatabaseState := []libovsdbtest.TestData{ovnClusterRouterLRP}
			expectedDatabaseState = addNodeLogicalFlows(expectedDatabaseState, expectedOVNClusterRouter, expectedNodeSwitch, expectedClusterRouterPortGroup, expectedClusterPortGroup, &node1)

			clusterController := NewOvnController(fakeClient, f, stopChan, addressset.NewFakeAddressSetFactory(),
				libovsdbOvnNBClient, libovsdbOvnSBClient,
				record.NewFakeRecorder(10))
			gomega.Expect(clusterController).NotTo(gomega.BeNil())
			setupClusterController(clusterController, expectedClusterLBGroup.UUID, expectedNodeSwitch.UUID, node1.Name)

			_, _ = clusterController.joinSwIPManager.EnsureJoinLRPIPs(types.OVNClusterRouter)

			//assuming all the pods have finished processing
			atomic.StoreUint32(&clusterController.allInitialPodsProcessed, 1)
			// Let the real code run and ensure OVN database sync
			gomega.Expect(clusterController.WatchNodes()).To(gomega.Succeed())

			gomega.Eventually(func() (map[string]string, error) {
				updatedNode, err := fakeClient.KubeClient.CoreV1().Nodes().Get(context.TODO(), testNode.Name, metav1.GetOptions{})
				if err != nil {
					return nil, err
				}
				return updatedNode.Annotations, nil
			}, 2).Should(gomega.HaveKeyWithValue(hotypes.HybridOverlayDRMAC, nodeHOMAC))

			gomega.Eventually(func() (map[string]string, error) {
				updatedNode, err := fakeClient.KubeClient.CoreV1().Nodes().Get(context.TODO(), testNode.Name, metav1.GetOptions{})
				if err != nil {
					return nil, err
				}
				return updatedNode.Annotations, nil
			}, 2).Should(gomega.HaveKeyWithValue(hotypes.HybridOverlayDRIP, nodeHOIP))

			subnet := ovntest.MustParseIPNet(node1.NodeSubnet)
			err = clusterController.syncGatewayLogicalNetwork(updatedNode, l3GatewayConfig, []*net.IPNet{subnet}, hostAddrs)
			gomega.Expect(err).NotTo(gomega.HaveOccurred())

			var clusterSubnets []*net.IPNet
			for _, clusterSubnet := range config.Default.ClusterSubnets {
				clusterSubnets = append(clusterSubnets, clusterSubnet.CIDR)
			}

			skipSnat := false
			expectedDatabaseState = generateGatewayInitExpectedNB(expectedDatabaseState, expectedOVNClusterRouter, expectedNodeSwitch, node1.Name, clusterSubnets, []*net.IPNet{subnet}, l3Config, []*net.IPNet{classBIPAddress(node1.LrpIP)}, []*net.IPNet{classBIPAddress(node1.DrLrpIP)}, skipSnat, node1.NodeMgmtPortIP)

			hybridSubnetStaticRoute1, hybridLogicalRouterStaticRoute, hybridSubnetLRP1, hybridSubnetLRP2, hybridLogicalSwitchPort := setupHybridOverlayOVNObjects(node1, hoSubnet, nodeHOIP, nodeHOMAC)

			for _, obj := range expectedDatabaseState {
				if logicalRouter, ok := obj.(*nbdb.LogicalRouter); ok {
					if logicalRouter.Name == "GR_node1" {
						logicalRouter.StaticRoutes = append(logicalRouter.StaticRoutes, hybridLogicalRouterStaticRoute.UUID)
					}
				}
			}

			expectedNodeSwitch.Ports = append(expectedNodeSwitch.Ports, hybridLogicalSwitchPort.UUID)
			expectedOVNClusterRouter.Policies = append(expectedOVNClusterRouter.Policies, hybridSubnetLRP1.UUID, hybridSubnetLRP2.UUID)
			expectedOVNClusterRouter.StaticRoutes = append(expectedOVNClusterRouter.StaticRoutes, hybridSubnetStaticRoute1.UUID)

			expectedDatabaseStateWithHybridNode := append([]libovsdbtest.TestData{hybridSubnetStaticRoute1, hybridSubnetLRP2, hybridSubnetLRP1, hybridLogicalSwitchPort, hybridLogicalRouterStaticRoute}, expectedDatabaseState...)

			expectedMACBinding := &sbdb.MACBinding{
				UUID:        "MAC-binding-UUID",
				Datapath:    clusterRouterDatapath.UUID,
				IP:          nodeHOIP,
				LogicalPort: "rtos-node1",
				MAC:         nodeHOMAC,
			}

			expectedSBDatabaseState := []libovsdbtest.TestData{
				expectedMACBinding,
				clusterRouterDatapath,
			}

			gomega.Eventually(libovsdbOvnNBClient).Should(libovsdbtest.HaveData(expectedDatabaseStateWithHybridNode))
			gomega.Eventually(libovsdbOvnSBClient).Should(libovsdbtest.HaveData(expectedSBDatabaseState))

			err = fakeClient.KubeClient.CoreV1().Nodes().Delete(context.TODO(), node1.Name, *metav1.NewDeleteOptions(0))
			gomega.Expect(err).NotTo(gomega.HaveOccurred())

			// the best way to check if a node is deleted is to check some of the explicitly deleted elements
			gomega.Eventually(func() ([]string, error) {
				clusterRouter, err := libovsdbops.GetLogicalRouter(clusterController.nbClient, &nbdb.LogicalRouter{Name: types.OVNClusterRouter})
				if err != nil {
					return nil, err
				}
				return clusterRouter.Policies, nil
			}, 2).Should(gomega.Equal([]string{}))

			gomega.Eventually(func() error {
				_, err := libovsdbops.GetLogicalSwitchPort(clusterController.nbClient, &nbdb.LogicalSwitchPort{Name: "jtor-GR_node1"})
				if err != nil {
					return err
				}
				return nil

			}, 2).Should(gomega.Equal(libovsdbclient.ErrNotFound))

			gomega.Eventually(func() ([]string, error) {
				ovnJoinSwitch, err := libovsdbops.GetLogicalSwitch(clusterController.nbClient, &nbdb.LogicalSwitch{Name: "join"})
				if err != nil {
					return nil, err
				}
				return ovnJoinSwitch.Ports, err

			}, 2).Should(gomega.Equal([]string{}))

			//check if the hybrid overlay elements have been cleaned up
			gomega.Eventually(func() ([]*nbdb.LogicalRouterStaticRoute, error) {
				p := func(item *nbdb.LogicalRouterStaticRoute) bool {
					if item.ExternalIDs["name"] == "hybrid-subnet-node1-gr" ||
						item.ExternalIDs["name"] == "hybrid-subnet-node1" {
						return true
					}
					return false
				}
				logicalRouterStaticRoutes, err := libovsdbops.FindLogicalRouterStaticRoutesWithPredicate(clusterController.nbClient, p)
				if err != nil {
					return nil, err
				}
				return logicalRouterStaticRoutes, nil
			}, 2).Should(gomega.Equal([]*nbdb.LogicalRouterStaticRoute{}))

			gomega.Eventually(func() ([]*nbdb.LogicalRouterPolicy, error) {
				p := func(item *nbdb.LogicalRouterPolicy) bool {
					if item.ExternalIDs["name"] == "hybrid-subnet-node1" ||
						item.ExternalIDs["name"] == "hybrid-subnet-node1-gr" {
						return true
					}
					return false
				}
				logicalRouterPolicies, err := libovsdbops.FindLogicalRouterPoliciesWithPredicate(clusterController.nbClient, p)
				if err != nil {
					return nil, err
				}
				return logicalRouterPolicies, nil

			}, 2).Should(gomega.Equal([]*nbdb.LogicalRouterPolicy{}))

			gomega.Eventually(func() error {
				_, err := libovsdbops.GetLogicalSwitchPort(clusterController.nbClient, &nbdb.LogicalSwitchPort{Name: "int-node1"})
				if err != nil {
					return err
				}
				return nil
			}, 2).Should(gomega.Equal(libovsdbclient.ErrNotFound))

			gomega.Eventually(libovsdbOvnSBClient).Should(libovsdbtest.HaveDataIgnoringUUIDs(expectedSBDatabaseState))

			return nil
		}
		err := app.Run([]string{
			app.Name,
			"-cluster-subnets=" + clusterCIDR,
			"-gateway-mode=shared",
			"-enable-hybrid-overlay",
			"-hybrid-overlay-cluster-subnets=" + hybridOverlayClusterCIDR,
		})
		gomega.Expect(err).NotTo(gomega.HaveOccurred())
	})

	ginkgo.It("handles a Linux node with no annotation but an existing port and lrp", func() {
		app.Action = func(ctx *cli.Context) error {
			const (
				nodeHOMAC string = "0a:58:0a:01:01:03"
				hoSubnet  string = "11.1.0.0/16"
				nodeHOIP  string = "10.1.1.3"
			)
			node1 := tNode{
				Name:                 "node1",
				NodeIP:               "1.2.3.4",
				NodeLRPMAC:           "0a:58:0a:01:01:01",
				LrpMAC:               "0a:58:64:40:00:02",
				LrpIP:                "100.64.0.2",
				DrLrpIP:              "100.64.0.1",
				PhysicalBridgeMAC:    "11:22:33:44:55:66",
				SystemID:             "cb9ec8fa-b409-4ef3-9f42-d9283c47aac6",
				NodeSubnet:           "10.1.1.0/24",
				GWRouter:             types.GWRouterPrefix + "node1",
				GatewayRouterIPMask:  "172.16.16.2/24",
				GatewayRouterIP:      "172.16.16.2",
				GatewayRouterNextHop: "172.16.16.1",
				PhysicalBridgeName:   "br-eth0",
				NodeHostAddress:      []string{"9.9.9.9"},
				NodeGWIP:             "10.1.1.1/24",
				NodeMgmtPortIP:       "10.1.1.2",
				NodeMgmtPortMAC:      "0a:58:0a:01:01:02",
				DnatSnatIP:           "169.254.0.1",
			}

			testNode := node1.k8sNode()

			kubeFakeClient := fake.NewSimpleClientset(&v1.NodeList{
				Items: []v1.Node{testNode},
			})
			egressFirewallFakeClient := &egressfirewallfake.Clientset{}
			egressIPFakeClient := &egressipfake.Clientset{}
			egressQoSFakeClient := &egressqosfake.Clientset{}
			fakeClient := &util.OVNClientset{
				KubeClient:           kubeFakeClient,
				EgressIPClient:       egressIPFakeClient,
				EgressFirewallClient: egressFirewallFakeClient,
				EgressQoSClient:      egressQoSFakeClient,
			}

			vlanID := 1024
			_, err := config.InitConfig(ctx, nil, nil)
			gomega.Expect(err).NotTo(gomega.HaveOccurred())
			config.Kubernetes.HostNetworkNamespace = ""
			nodeAnnotator := kube.NewNodeAnnotator(&kube.Kube{kubeFakeClient, egressIPFakeClient, egressFirewallFakeClient, nil}, testNode.Name)
			l3Config := node1.gatewayConfig(config.GatewayModeShared, uint(vlanID))
			err = util.SetL3GatewayConfig(nodeAnnotator, l3Config)
			err = util.SetNodeManagementPortMACAddress(nodeAnnotator, ovntest.MustParseMAC(node1.NodeMgmtPortMAC))
			gomega.Expect(err).NotTo(gomega.HaveOccurred())

			err = util.SetNodeHostSubnetAnnotation(nodeAnnotator, ovntest.MustParseIPNets(node1.NodeSubnet))
			gomega.Expect(err).NotTo(gomega.HaveOccurred())
			err = util.SetNodeHostAddresses(nodeAnnotator, sets.NewString("9.9.9.9"))
			gomega.Expect(err).NotTo(gomega.HaveOccurred())
			err = nodeAnnotator.Run()
			gomega.Expect(err).NotTo(gomega.HaveOccurred())

			updatedNode, err := fakeClient.KubeClient.CoreV1().Nodes().Get(context.TODO(), testNode.Name, metav1.GetOptions{})
			gomega.Expect(err).NotTo(gomega.HaveOccurred())
			l3GatewayConfig, err := util.ParseNodeL3GatewayAnnotation(updatedNode)
			gomega.Expect(err).NotTo(gomega.HaveOccurred())
			hostAddrs, err := util.ParseNodeHostAddresses(updatedNode)
			gomega.Expect(err).NotTo(gomega.HaveOccurred())

			f, err = factory.NewMasterWatchFactory(fakeClient)
			gomega.Expect(err).NotTo(gomega.HaveOccurred())
			err = f.Start()
			gomega.Expect(err).NotTo(gomega.HaveOccurred())

			expectedClusterLBGroup := newLoadBalancerGroup()
			expectedOVNClusterRouter := newOVNClusterRouter()
			ovnClusterRouterLRP := &nbdb.LogicalRouterPort{
				Name:     types.GWRouterToJoinSwitchPrefix + types.OVNClusterRouter,
				Networks: []string{"100.64.0.1/16"},
				UUID:     types.GWRouterToJoinSwitchPrefix + types.OVNClusterRouter + "-UUID",
			}
			expectedOVNClusterRouter.Ports = []string{ovnClusterRouterLRP.UUID}
			expectedNodeSwitch := node1.logicalSwitch(expectedClusterLBGroup.UUID)
			expectedClusterRouterPortGroup := newRouterPortGroup()
			expectedClusterPortGroup := newClusterPortGroup()

			clusterRouterDatapath := &sbdb.DatapathBinding{
				UUID:        types.OVNClusterRouter + "-UUID",
				ExternalIDs: map[string]string{"logical-router": expectedOVNClusterRouter.UUID, "name": types.OVNClusterRouter},
			}

			expectedDatabaseState := []libovsdbtest.TestData{ovnClusterRouterLRP}
			expectedDatabaseState = addNodeLogicalFlows(expectedDatabaseState, expectedOVNClusterRouter, expectedNodeSwitch, expectedClusterRouterPortGroup, expectedClusterPortGroup, &node1)

			subnet := ovntest.MustParseIPNet(node1.NodeSubnet)

			var clusterSubnets []*net.IPNet
			for _, clusterSubnet := range config.Default.ClusterSubnets {
				clusterSubnets = append(clusterSubnets, clusterSubnet.CIDR)
			}

			skipSnat := false
			expectedDatabaseState = generateGatewayInitExpectedNB(expectedDatabaseState, expectedOVNClusterRouter, expectedNodeSwitch, node1.Name, clusterSubnets, []*net.IPNet{subnet}, l3Config, []*net.IPNet{classBIPAddress(node1.LrpIP)}, []*net.IPNet{classBIPAddress(node1.DrLrpIP)}, skipSnat, node1.NodeMgmtPortIP)

			hybridSubnetStaticRoute1, hybridLogicalRouterStaticRoute, hybridSubnetLRP1, hybridSubnetLRP2, hybridLogicalSwitchPort := setupHybridOverlayOVNObjects(node1, hoSubnet, nodeHOIP, nodeHOMAC)

			for _, obj := range expectedDatabaseState {
				if logicalRouter, ok := obj.(*nbdb.LogicalRouter); ok {
					if logicalRouter.Name == "GR_node1" {
						logicalRouter.StaticRoutes = append(logicalRouter.StaticRoutes, hybridLogicalRouterStaticRoute.UUID)
					}
				}
			}

			expectedNodeSwitch.Ports = append(expectedNodeSwitch.Ports, hybridLogicalSwitchPort.UUID)
			expectedOVNClusterRouter.Policies = append(expectedOVNClusterRouter.Policies, hybridSubnetLRP1.UUID, hybridSubnetLRP2.UUID)
			expectedOVNClusterRouter.StaticRoutes = append(expectedOVNClusterRouter.StaticRoutes, hybridSubnetStaticRoute1.UUID)

			expectedDatabaseStateWithHybridNode := append([]libovsdbtest.TestData{hybridSubnetStaticRoute1, hybridSubnetLRP2, hybridSubnetLRP1, hybridLogicalSwitchPort, hybridLogicalRouterStaticRoute}, expectedDatabaseState...)

			expectedMACBinding := &sbdb.MACBinding{
				UUID:        "MAC-binding-UUID",
				Datapath:    clusterRouterDatapath.UUID,
				IP:          nodeHOIP,
				LogicalPort: "rtos-node1",
				MAC:         nodeHOMAC,
			}

			expectedSBDatabaseState := []libovsdbtest.TestData{
				clusterRouterDatapath,
				expectedMACBinding,
			}

			dbSetup := libovsdbtest.TestSetup{
				NBData: expectedDatabaseStateWithHybridNode,
				SBData: expectedSBDatabaseState,
			}
			var libovsdbOvnNBClient, libovsdbOvnSBClient libovsdbclient.Client
			libovsdbOvnNBClient, libovsdbOvnSBClient, libovsdbCleanup, err = libovsdbtest.NewNBSBTestHarness(dbSetup)
			gomega.Expect(err).NotTo(gomega.HaveOccurred())

			clusterController := NewOvnController(fakeClient, f, stopChan, addressset.NewFakeAddressSetFactory(),
				libovsdbOvnNBClient, libovsdbOvnSBClient,
				record.NewFakeRecorder(10))
			gomega.Expect(clusterController).NotTo(gomega.BeNil())
			setupClusterController(clusterController, expectedClusterLBGroup.UUID, expectedNodeSwitch.UUID, node1.Name)

			_, _ = clusterController.joinSwIPManager.EnsureJoinLRPIPs(types.OVNClusterRouter)
			err = clusterController.syncGatewayLogicalNetwork(updatedNode, l3GatewayConfig, []*net.IPNet{subnet}, hostAddrs)
			gomega.Expect(err).NotTo(gomega.HaveOccurred())

			// Let the real code run and ensure OVN database sync
			gomega.Expect(clusterController.WatchNodes()).To(gomega.Succeed())

			gomega.Eventually(func() (map[string]string, error) {
				updatedNode, err := fakeClient.KubeClient.CoreV1().Nodes().Get(context.TODO(), testNode.Name, metav1.GetOptions{})
				if err != nil {
					return nil, err
				}
				return updatedNode.Annotations, nil
			}, 2).Should(gomega.HaveKeyWithValue(hotypes.HybridOverlayDRMAC, nodeHOMAC))

			gomega.Consistently(libovsdbOvnNBClient, 2).Should(libovsdbtest.HaveData(expectedDatabaseStateWithHybridNode))
			gomega.Eventually(libovsdbOvnSBClient).Should(libovsdbtest.HaveData(expectedSBDatabaseState))

			return nil

		}
		err := app.Run([]string{
			app.Name,
			"-cluster-subnets=" + clusterCIDR,
			"-gateway-mode=shared",
			"-enable-hybrid-overlay",
			"-hybrid-overlay-cluster-subnets=" + hybridOverlayClusterCIDR,
		})
		gomega.Expect(err).NotTo(gomega.HaveOccurred())
	})

	ginkgo.It("cluster handles a linux node when hybridOverlayClusterCIDR in unset but the HO annotations are available on windows nodes", func() {
		app.Action = func(ctx *cli.Context) error {
			const (
				//linNodeName   string = "node-linux"
				winNodeName string = "node-windows"
				//linNodeSubnet string = "10.1.2.0/24"
				winNodeSubnet string = "10.1.3.0/24"
				//linNodeHOIP   string = "10.1.2.3"
				//linNodeHOMAC  string = "0a:58:0a:01:02:03"
				nodeHOMAC string = "0a:58:0a:01:01:03"
				hoSubnet  string = "11.1.0.0/16"
				nodeHOIP  string = "10.1.1.3"
			)
			node1 := tNode{
				Name:                 "node1",
				NodeIP:               "1.2.3.4",
				NodeLRPMAC:           "0a:58:0a:01:01:01",
				LrpMAC:               "0a:58:64:40:00:02",
				LrpIP:                "100.64.0.2",
				DrLrpIP:              "100.64.0.1",
				PhysicalBridgeMAC:    "11:22:33:44:55:66",
				SystemID:             "cb9ec8fa-b409-4ef3-9f42-d9283c47aac6",
				NodeSubnet:           "10.1.1.0/24",
				GWRouter:             types.GWRouterPrefix + "node1",
				GatewayRouterIPMask:  "172.16.16.2/24",
				GatewayRouterIP:      "172.16.16.2",
				GatewayRouterNextHop: "172.16.16.1",
				PhysicalBridgeName:   "br-eth0",
				NodeHostAddress:      []string{"9.9.9.9"},
				NodeGWIP:             "10.1.1.1/24",
				NodeMgmtPortIP:       "10.1.1.2",
				NodeMgmtPortMAC:      "0a:58:0a:01:01:02",
				DnatSnatIP:           "169.254.0.1",
			}
			testNode := node1.k8sNode()

			kubeFakeClient := fake.NewSimpleClientset(&v1.NodeList{
				Items: []v1.Node{

					{
						ObjectMeta: metav1.ObjectMeta{
							Name:   winNodeName,
							Labels: map[string]string{v1.LabelOSStable: "windows"},
							Annotations: map[string]string{
								hotypes.HybridOverlayNodeSubnet: winNodeSubnet,
							},
						},
					},
					testNode,
				},
			})
			egressFirewallFakeClient := &egressfirewallfake.Clientset{}
			egressIPFakeClient := &egressipfake.Clientset{}
			egressQoSFakeClient := &egressqosfake.Clientset{}
			fakeClient := &util.OVNClientset{
				KubeClient:           kubeFakeClient,
				EgressIPClient:       egressIPFakeClient,
				EgressFirewallClient: egressFirewallFakeClient,
				EgressQoSClient:      egressQoSFakeClient,
			}

			vlanID := 1024
			_, err := config.InitConfig(ctx, nil, nil)
			gomega.Expect(err).NotTo(gomega.HaveOccurred())
			config.Kubernetes.HostNetworkNamespace = ""
			nodeAnnotator := kube.NewNodeAnnotator(&kube.Kube{kubeFakeClient, egressIPFakeClient, egressFirewallFakeClient, nil}, testNode.Name)
			l3Config := node1.gatewayConfig(config.GatewayModeShared, uint(vlanID))
			err = util.SetL3GatewayConfig(nodeAnnotator, l3Config)
			err = util.SetNodeManagementPortMACAddress(nodeAnnotator, ovntest.MustParseMAC(node1.NodeMgmtPortMAC))
			gomega.Expect(err).NotTo(gomega.HaveOccurred())
			err = util.SetNodeHostSubnetAnnotation(nodeAnnotator, ovntest.MustParseIPNets(node1.NodeSubnet))
			gomega.Expect(err).NotTo(gomega.HaveOccurred())
			err = util.SetNodeHostAddresses(nodeAnnotator, sets.NewString("9.9.9.9"))
			gomega.Expect(err).NotTo(gomega.HaveOccurred())
			err = nodeAnnotator.Run()
			gomega.Expect(err).NotTo(gomega.HaveOccurred())

			updatedNode, err := fakeClient.KubeClient.CoreV1().Nodes().Get(context.TODO(), testNode.Name, metav1.GetOptions{})
			gomega.Expect(err).NotTo(gomega.HaveOccurred())
			l3GatewayConfig, err := util.ParseNodeL3GatewayAnnotation(updatedNode)
			gomega.Expect(err).NotTo(gomega.HaveOccurred())
			hostAddrs, err := util.ParseNodeHostAddresses(updatedNode)
			gomega.Expect(err).NotTo(gomega.HaveOccurred())

			f, err = factory.NewMasterWatchFactory(fakeClient)
			gomega.Expect(err).NotTo(gomega.HaveOccurred())
			err = f.Start()
			gomega.Expect(err).NotTo(gomega.HaveOccurred())

			expectedClusterLBGroup := newLoadBalancerGroup()
			expectedOVNClusterRouter := newOVNClusterRouter()
			ovnClusterRouterLRP := &nbdb.LogicalRouterPort{
				Name:     types.GWRouterToJoinSwitchPrefix + types.OVNClusterRouter,
				Networks: []string{"100.64.0.1/16"},
				UUID:     types.GWRouterToJoinSwitchPrefix + types.OVNClusterRouter + "-UUID",
			}
			expectedOVNClusterRouter.Ports = []string{ovnClusterRouterLRP.UUID}
			expectedNodeSwitch := node1.logicalSwitch(expectedClusterLBGroup.UUID)
			expectedClusterRouterPortGroup := newRouterPortGroup()
			expectedClusterPortGroup := newClusterPortGroup()

			clusterRouterDatapath := &sbdb.DatapathBinding{
				UUID:        types.OVNClusterRouter + "-UUID",
				ExternalIDs: map[string]string{"logical-router": expectedOVNClusterRouter.UUID, "name": types.OVNClusterRouter},
			}

			dbSetup := libovsdbtest.TestSetup{
				NBData: []libovsdbtest.TestData{
					newClusterJoinSwitch(),
					expectedNodeSwitch,
					ovnClusterRouterLRP,
					expectedOVNClusterRouter,
					expectedClusterRouterPortGroup,
					expectedClusterPortGroup,
					expectedClusterLBGroup,
				},
				SBData: []libovsdbtest.TestData{
					clusterRouterDatapath,
				},
			}
			var libovsdbOvnNBClient, libovsdbOvnSBClient libovsdbclient.Client
			libovsdbOvnNBClient, libovsdbOvnSBClient, libovsdbCleanup, err = libovsdbtest.NewNBSBTestHarness(dbSetup)
			gomega.Expect(err).NotTo(gomega.HaveOccurred())

			expectedDatabaseState := []libovsdbtest.TestData{ovnClusterRouterLRP}
			expectedDatabaseState = addNodeLogicalFlows(expectedDatabaseState, expectedOVNClusterRouter, expectedNodeSwitch, expectedClusterRouterPortGroup, expectedClusterPortGroup, &node1)

			clusterController := NewOvnController(fakeClient, f, stopChan, addressset.NewFakeAddressSetFactory(),
				libovsdbOvnNBClient, libovsdbOvnSBClient,
				record.NewFakeRecorder(10))
			gomega.Expect(clusterController).NotTo(gomega.BeNil())
			setupClusterController(clusterController, expectedClusterLBGroup.UUID, expectedNodeSwitch.UUID, node1.Name)

			_, _ = clusterController.joinSwIPManager.EnsureJoinLRPIPs(types.OVNClusterRouter)

			// Let the real code run and ensure OVN database sync
			gomega.Expect(clusterController.WatchNodes()).To(gomega.Succeed())

			gomega.Eventually(func() (map[string]string, error) {
				updatedNode, err := fakeClient.KubeClient.CoreV1().Nodes().Get(context.TODO(), testNode.Name, metav1.GetOptions{})
				if err != nil {
					return nil, err
				}
				return updatedNode.Annotations, nil
			}, 2).Should(gomega.HaveKeyWithValue(hotypes.HybridOverlayDRMAC, nodeHOMAC))

			subnet := ovntest.MustParseIPNet(node1.NodeSubnet)
			err = clusterController.syncGatewayLogicalNetwork(updatedNode, l3GatewayConfig, []*net.IPNet{subnet}, hostAddrs)
			gomega.Expect(err).NotTo(gomega.HaveOccurred())

			var clusterSubnets []*net.IPNet
			for _, clusterSubnet := range config.Default.ClusterSubnets {
				clusterSubnets = append(clusterSubnets, clusterSubnet.CIDR)
			}

			skipSnat := false
			expectedDatabaseState = generateGatewayInitExpectedNB(expectedDatabaseState, expectedOVNClusterRouter, expectedNodeSwitch, node1.Name, clusterSubnets, []*net.IPNet{subnet}, l3Config, []*net.IPNet{classBIPAddress(node1.LrpIP)}, []*net.IPNet{classBIPAddress(node1.DrLrpIP)}, skipSnat, node1.NodeMgmtPortIP)

			hybridSubnetStaticRoute1, hybridLogicalRouterStaticRoute, hybridSubnetLRP1, hybridSubnetLRP2, hybridLogicalSwitchPort := setupHybridOverlayOVNObjects(node1, winNodeSubnet, nodeHOIP, nodeHOMAC)

			for _, obj := range expectedDatabaseState {
				if logicalRouter, ok := obj.(*nbdb.LogicalRouter); ok {
					if logicalRouter.Name == "GR_node1" {
						logicalRouter.StaticRoutes = append(logicalRouter.StaticRoutes, hybridLogicalRouterStaticRoute.UUID)
					}
				}
			}

			expectedNodeSwitch.Ports = append(expectedNodeSwitch.Ports, hybridLogicalSwitchPort.UUID)
			expectedOVNClusterRouter.Policies = append(expectedOVNClusterRouter.Policies, hybridSubnetLRP1.UUID, hybridSubnetLRP2.UUID)
			expectedOVNClusterRouter.StaticRoutes = append(expectedOVNClusterRouter.StaticRoutes, hybridSubnetStaticRoute1.UUID)

			expectedDatabaseStateWithHybridNode := append([]libovsdbtest.TestData{hybridSubnetStaticRoute1, hybridSubnetLRP2, hybridSubnetLRP1, hybridLogicalSwitchPort, hybridLogicalRouterStaticRoute}, expectedDatabaseState...)

			expectedMACBinding := &sbdb.MACBinding{
				UUID:        "MAC-binding-UUID",
				Datapath:    clusterRouterDatapath.UUID,
				IP:          nodeHOIP,
				LogicalPort: "rtos-node1",
				MAC:         nodeHOMAC,
			}

			expectedSBDatabaseState := []libovsdbtest.TestData{
				expectedMACBinding,
				clusterRouterDatapath,
			}

			gomega.Eventually(libovsdbOvnNBClient).Should(libovsdbtest.HaveData(expectedDatabaseStateWithHybridNode))
			gomega.Eventually(libovsdbOvnSBClient).Should(libovsdbtest.HaveData(expectedSBDatabaseState))

			err = fakeClient.KubeClient.CoreV1().Nodes().Delete(context.TODO(), node1.Name, *metav1.NewDeleteOptions(0))
			gomega.Expect(err).NotTo(gomega.HaveOccurred())

			// the best way to check if a node is deleted is to check some of the explicitly deleted elements
			gomega.Eventually(func() ([]string, error) {
				clusterRouter, err := libovsdbops.GetLogicalRouter(clusterController.nbClient, &nbdb.LogicalRouter{Name: types.OVNClusterRouter})
				if err != nil {
					return nil, err
				}
				return clusterRouter.Policies, nil
			}, 2).Should(gomega.Equal([]string{}))

			gomega.Eventually(func() error {
				_, err := libovsdbops.GetLogicalSwitchPort(clusterController.nbClient, &nbdb.LogicalSwitchPort{Name: "jtor-GR_node1"})
				if err != nil {
					return err
				}
				return nil

			}, 2).Should(gomega.Equal(libovsdbclient.ErrNotFound))

			gomega.Eventually(func() ([]string, error) {
				ovnJoinSwitch, err := libovsdbops.GetLogicalSwitch(clusterController.nbClient, &nbdb.LogicalSwitch{Name: "join"})
				if err != nil {
					return nil, err
				}
				return ovnJoinSwitch.Ports, err

			}, 2).Should(gomega.Equal([]string{}))

			//check if the hybrid overlay elements have been cleaned up
			gomega.Eventually(func() ([]*nbdb.LogicalRouterStaticRoute, error) {
				p := func(item *nbdb.LogicalRouterStaticRoute) bool {
					if item.ExternalIDs["name"] == "hybrid-subnet-node1-gr" ||
						item.ExternalIDs["name"] == "hybrid-subnet-node1" {
						return true
					}
					return false
				}
				logicalRouterStaticRoutes, err := libovsdbops.FindLogicalRouterStaticRoutesWithPredicate(clusterController.nbClient, p)
				if err != nil {
					return nil, err
				}
				return logicalRouterStaticRoutes, nil
			}, 2).Should(gomega.Equal([]*nbdb.LogicalRouterStaticRoute{}))

			gomega.Eventually(func() ([]*nbdb.LogicalRouterPolicy, error) {
				p := func(item *nbdb.LogicalRouterPolicy) bool {
					if item.ExternalIDs["name"] == "hybrid-subnet-node1" ||
						item.ExternalIDs["name"] == "hybrid-subnet-node1-gr" {
						return true
					}
					return false
				}
				logicalRouterPolicies, err := libovsdbops.FindLogicalRouterPoliciesWithPredicate(clusterController.nbClient, p)
				if err != nil {
					return nil, err
				}
				return logicalRouterPolicies, nil

			}, 2).Should(gomega.Equal([]*nbdb.LogicalRouterPolicy{}))

			gomega.Eventually(func() error {
				_, err := libovsdbops.GetLogicalSwitchPort(clusterController.nbClient, &nbdb.LogicalSwitchPort{Name: "int-node1"})
				if err != nil {
					return err
				}
				return nil
			}, 2).Should(gomega.Equal(libovsdbclient.ErrNotFound))

			gomega.Eventually(libovsdbOvnSBClient).Should(libovsdbtest.HaveDataIgnoringUUIDs(expectedSBDatabaseState))

			return nil
		}
		err := app.Run([]string{
			app.Name,
			"--no-hostsubnet-nodes=kubernetes.io/os=windows",
			"-cluster-subnets=" + clusterCIDR,
			"-gateway-mode=shared",
			"-enable-hybrid-overlay",
		})
		gomega.Expect(err).NotTo(gomega.HaveOccurred())

	})

	ginkgo.It("cleans up a Linux node when the OVN hostsubnet annotation is removed", func() {
		app.Action = func(ctx *cli.Context) error {
			const (
				nodeHOMAC string = "0a:58:0a:01:01:03"
				hoSubnet  string = "11.1.0.0/16"
				nodeHOIP  string = "10.1.1.3"
			)
			node1 := tNode{
				Name:                 "node1",
				NodeIP:               "1.2.3.4",
				NodeLRPMAC:           "0a:58:0a:01:01:01",
				LrpMAC:               "0a:58:64:40:00:03",
				LrpIP:                "100.64.0.2",
				DrLrpIP:              "100.64.0.1",
				PhysicalBridgeMAC:    "11:22:33:44:55:66",
				SystemID:             "cb9ec8fa-b409-4ef3-9f42-d9283c47aac6",
				NodeSubnet:           "10.1.1.0/24",
				GWRouter:             types.GWRouterPrefix + "node1",
				GatewayRouterIPMask:  "172.16.16.2/24",
				GatewayRouterIP:      "172.16.16.2",
				GatewayRouterNextHop: "172.16.16.1",
				PhysicalBridgeName:   "br-eth0",
				NodeHostAddress:      []string{"9.9.9.9"},
				NodeGWIP:             "10.1.1.1/24",
				NodeMgmtPortIP:       "10.1.1.2",
				//NodeMgmtPortMAC:      "0a:58:0a:01:01:02",
				NodeMgmtPortMAC: "0a:58:64:40:00:03",
				DnatSnatIP:      "169.254.0.1",
			}
			testNode := node1.k8sNode()

			kubeFakeClient := fake.NewSimpleClientset(&v1.NodeList{
				Items: []v1.Node{testNode},
			})
			egressFirewallFakeClient := &egressfirewallfake.Clientset{}
			egressIPFakeClient := &egressipfake.Clientset{}
			egressQoSFakeClient := &egressqosfake.Clientset{}
			fakeClient := &util.OVNClientset{
				KubeClient:           kubeFakeClient,
				EgressIPClient:       egressIPFakeClient,
				EgressFirewallClient: egressFirewallFakeClient,
				EgressQoSClient:      egressQoSFakeClient,
			}

			vlanID := 1024
			_, err := config.InitConfig(ctx, nil, nil)
			gomega.Expect(err).NotTo(gomega.HaveOccurred())
			config.Kubernetes.HostNetworkNamespace = ""
			nodeAnnotator := kube.NewNodeAnnotator(&kube.Kube{kubeFakeClient, egressIPFakeClient, egressFirewallFakeClient, nil}, testNode.Name)
			l3Config := node1.gatewayConfig(config.GatewayModeShared, uint(vlanID))
			err = util.SetL3GatewayConfig(nodeAnnotator, l3Config)
			err = util.SetNodeManagementPortMACAddress(nodeAnnotator, ovntest.MustParseMAC(node1.NodeMgmtPortMAC))
			gomega.Expect(err).NotTo(gomega.HaveOccurred())
			err = util.SetNodeHostSubnetAnnotation(nodeAnnotator, ovntest.MustParseIPNets(node1.NodeSubnet))
			gomega.Expect(err).NotTo(gomega.HaveOccurred())
			err = util.SetNodeHostAddresses(nodeAnnotator, sets.NewString("9.9.9.9"))
			gomega.Expect(err).NotTo(gomega.HaveOccurred())
			err = nodeAnnotator.Run()
			gomega.Expect(err).NotTo(gomega.HaveOccurred())

			updatedNode, err := fakeClient.KubeClient.CoreV1().Nodes().Get(context.TODO(), testNode.Name, metav1.GetOptions{})
			gomega.Expect(err).NotTo(gomega.HaveOccurred())
			l3GatewayConfig, err := util.ParseNodeL3GatewayAnnotation(updatedNode)
			gomega.Expect(err).NotTo(gomega.HaveOccurred())
			hostAddrs, err := util.ParseNodeHostAddresses(updatedNode)
			gomega.Expect(err).NotTo(gomega.HaveOccurred())

			f, err = factory.NewMasterWatchFactory(fakeClient)
			gomega.Expect(err).NotTo(gomega.HaveOccurred())
			err = f.Start()
			gomega.Expect(err).NotTo(gomega.HaveOccurred())

			expectedClusterLBGroup := newLoadBalancerGroup()
			expectedOVNClusterRouter := newOVNClusterRouter()
			ovnClusterRouterLRP := &nbdb.LogicalRouterPort{
				Name:     types.GWRouterToJoinSwitchPrefix + types.OVNClusterRouter,
				Networks: []string{"100.64.0.1/16"},
				UUID:     types.GWRouterToJoinSwitchPrefix + types.OVNClusterRouter + "-UUID",
			}
			expectedOVNClusterRouter.Ports = []string{ovnClusterRouterLRP.UUID}
			expectedNodeSwitch := node1.logicalSwitch(expectedClusterLBGroup.UUID)
			expectedClusterRouterPortGroup := newRouterPortGroup()
			expectedClusterPortGroup := newClusterPortGroup()

			clusterRouterDatapath := &sbdb.DatapathBinding{
				UUID:        types.OVNClusterRouter + "-UUID",
				ExternalIDs: map[string]string{"logical-router": expectedOVNClusterRouter.UUID, "name": types.OVNClusterRouter},
			}

			dbSetup := libovsdbtest.TestSetup{
				NBData: []libovsdbtest.TestData{
					newClusterJoinSwitch(),
					expectedNodeSwitch,
					ovnClusterRouterLRP,
					expectedOVNClusterRouter,
					expectedClusterRouterPortGroup,
					expectedClusterPortGroup,
					expectedClusterLBGroup,
				},
				SBData: []libovsdbtest.TestData{
					clusterRouterDatapath,
				},
			}
			var libovsdbOvnNBClient, libovsdbOvnSBClient libovsdbclient.Client
			libovsdbOvnNBClient, libovsdbOvnSBClient, libovsdbCleanup, err = libovsdbtest.NewNBSBTestHarness(dbSetup)
			gomega.Expect(err).NotTo(gomega.HaveOccurred())

			expectedDatabaseState := []libovsdbtest.TestData{ovnClusterRouterLRP}
			expectedDatabaseState = addNodeLogicalFlows(expectedDatabaseState, expectedOVNClusterRouter, expectedNodeSwitch, expectedClusterRouterPortGroup, expectedClusterPortGroup, &node1)

			clusterController := NewOvnController(fakeClient, f, stopChan, addressset.NewFakeAddressSetFactory(),
				libovsdbOvnNBClient, libovsdbOvnSBClient,
				record.NewFakeRecorder(10))
			gomega.Expect(clusterController).NotTo(gomega.BeNil())
			setupClusterController(clusterController, expectedClusterLBGroup.UUID, expectedNodeSwitch.UUID, node1.Name)

			_, _ = clusterController.joinSwIPManager.EnsureJoinLRPIPs(types.OVNClusterRouter)

			// Let the real code run and ensure OVN database sync
			gomega.Expect(clusterController.WatchNodes()).To(gomega.Succeed())

			gomega.Eventually(func() (map[string]string, error) {
				updatedNode, err := fakeClient.KubeClient.CoreV1().Nodes().Get(context.TODO(), testNode.Name, metav1.GetOptions{})
				if err != nil {
					return nil, err
				}
				return updatedNode.Annotations, nil
			}, 2).Should(gomega.HaveKeyWithValue(hotypes.HybridOverlayDRMAC, nodeHOMAC))

			subnet := ovntest.MustParseIPNet(node1.NodeSubnet)
			err = clusterController.syncGatewayLogicalNetwork(updatedNode, l3GatewayConfig, []*net.IPNet{subnet}, hostAddrs)
			gomega.Expect(err).NotTo(gomega.HaveOccurred())

			var clusterSubnets []*net.IPNet
			for _, clusterSubnet := range config.Default.ClusterSubnets {
				clusterSubnets = append(clusterSubnets, clusterSubnet.CIDR)
			}

			skipSnat := false
			expectedDatabaseState = generateGatewayInitExpectedNB(expectedDatabaseState, expectedOVNClusterRouter, expectedNodeSwitch, node1.Name, clusterSubnets, []*net.IPNet{subnet}, l3Config, []*net.IPNet{classBIPAddress(node1.LrpIP)}, []*net.IPNet{classBIPAddress(node1.DrLrpIP)}, skipSnat, node1.NodeMgmtPortIP)

			hybridSubnetStaticRoute1, hybridLogicalRouterStaticRoute, hybridSubnetLRP1, hybridSubnetLRP2, hybridLogicalSwitchPort := setupHybridOverlayOVNObjects(node1, hoSubnet, nodeHOIP, nodeHOMAC)

			for _, obj := range expectedDatabaseState {
				if logicalRouter, ok := obj.(*nbdb.LogicalRouter); ok {
					if logicalRouter.Name == "GR_node1" {
						logicalRouter.StaticRoutes = append(logicalRouter.StaticRoutes, hybridLogicalRouterStaticRoute.UUID)
					}
				}
			}

			basicExpectedNodeSwitchPorts := expectedNodeSwitch.Ports
			expectedNodeSwitch.Ports = append(expectedNodeSwitch.Ports, hybridLogicalSwitchPort.UUID)
			expectedOVNClusterRouter.Policies = append(expectedOVNClusterRouter.Policies, hybridSubnetLRP1.UUID, hybridSubnetLRP2.UUID)
			expectedOVNClusterRouter.StaticRoutes = append(expectedOVNClusterRouter.StaticRoutes, hybridSubnetStaticRoute1.UUID)

			expectedDatabaseStateWithHybridNode := append([]libovsdbtest.TestData{hybridSubnetStaticRoute1, hybridSubnetLRP2, hybridSubnetLRP1, hybridLogicalSwitchPort, hybridLogicalRouterStaticRoute}, expectedDatabaseState...)

			expectedMACBinding := &sbdb.MACBinding{
				UUID:        "MAC-binding-UUID",
				Datapath:    clusterRouterDatapath.UUID,
				IP:          nodeHOIP,
				LogicalPort: "rtos-node1",
				MAC:         nodeHOMAC,
			}

			expectedSBDatabaseState := []libovsdbtest.TestData{
				expectedMACBinding,
				clusterRouterDatapath,
			}

			gomega.Eventually(libovsdbOvnNBClient).Should(libovsdbtest.HaveData(expectedDatabaseStateWithHybridNode))
			gomega.Eventually(libovsdbOvnSBClient).Should(libovsdbtest.HaveData(expectedSBDatabaseState))

			nodeAnnotator = kube.NewNodeAnnotator(&kube.Kube{kubeFakeClient, egressIPFakeClient, egressFirewallFakeClient, nil}, testNode.Name)
			util.DeleteNodeHostSubnetAnnotation(nodeAnnotator)
			err = nodeAnnotator.Run()
			gomega.Expect(err).NotTo(gomega.HaveOccurred())

			gomega.Eventually(func() (map[string]string, error) {
				updatedNode, err := fakeClient.KubeClient.CoreV1().Nodes().Get(context.TODO(), testNode.Name, metav1.GetOptions{})
				if err != nil {
					return nil, err
				}
				return updatedNode.Annotations, nil
			}, 5).ShouldNot(gomega.HaveKey(hotypes.HybridOverlayDRMAC))

			expectedNodeSwitch.Ports = basicExpectedNodeSwitchPorts

			// Even though we  the hybrid overlay routes and policies would normally be deleted in the fake database that is not done for us
			expectedDatabaseState = append(expectedDatabaseState, hybridSubnetStaticRoute1, hybridLogicalRouterStaticRoute, hybridSubnetLRP1, hybridSubnetLRP2)
			gomega.Eventually(libovsdbOvnNBClient).Should(libovsdbtest.HaveData(expectedDatabaseState))

			return nil
		}
		err := app.Run([]string{
			app.Name,
			"-cluster-subnets=" + clusterCIDR,
			"-gateway-mode=shared",
			"-enable-hybrid-overlay",
			"-hybrid-overlay-cluster-subnets=" + hybridOverlayClusterCIDR,
		})
		gomega.Expect(err).NotTo(gomega.HaveOccurred())
	})

	ginkgo.It("copies namespace annotations when a pod is added", func() {
		app.Action = func(ctx *cli.Context) error {
			const (
				nsName     string = "nstest"
				nsVTEP            = "1.1.1.1"
				nsExGw            = "2.2.2.2"
				nodeName   string = "node1"
				nodeSubnet string = "10.1.2.0/24"
				nodeHOIP   string = "10.1.2.3"
				nodeHOMAC  string = "00:00:00:52:19:d2"
				pod1Name   string = "pod1"
				pod1IP     string = "1.2.3.5"
				pod1CIDR   string = pod1IP + "/24"
				pod1MAC    string = "aa:bb:cc:dd:ee:ff"
			)

			ns := &v1.Namespace{
				ObjectMeta: metav1.ObjectMeta{
					UID:  k8stypes.UID(nsName),
					Name: nsName,
					Annotations: map[string]string{
						hotypes.HybridOverlayVTEP:       nsVTEP,
						hotypes.HybridOverlayExternalGw: nsExGw,
					},
				},
				Spec:   v1.NamespaceSpec{},
				Status: v1.NamespaceStatus{},
			}

			_, err := config.InitConfig(ctx, nil, nil)
			gomega.Expect(err).NotTo(gomega.HaveOccurred())

			node1 := tNode{
				Name:                 "node1",
				NodeIP:               "1.2.3.4",
				NodeLRPMAC:           "0a:58:0a:01:01:01",
				LrpMAC:               "0a:58:64:40:00:03",
				LrpIP:                "100.64.0.2",
				DrLrpIP:              "100.64.0.1",
				PhysicalBridgeMAC:    "11:22:33:44:55:66",
				SystemID:             "cb9ec8fa-b409-4ef3-9f42-d9283c47aac6",
				NodeSubnet:           "10.1.1.0/24",
				GWRouter:             types.GWRouterPrefix + "node1",
				GatewayRouterIPMask:  "172.16.16.2/24",
				GatewayRouterIP:      "172.16.16.2",
				GatewayRouterNextHop: "172.16.16.1",
				PhysicalBridgeName:   "br-eth0",
				NodeGWIP:             "10.1.1.1/24",
				NodeMgmtPortIP:       "10.1.1.2",
				//NodeMgmtPortMAC:      "0a:58:0a:01:01:02",
				NodeMgmtPortMAC: "0a:58:64:40:00:03",
				DnatSnatIP:      "169.254.0.1",
			}
			expectedClusterLBGroup := newLoadBalancerGroup()
			expectedOVNClusterRouter := newOVNClusterRouter()
			ovnClusterRouterLRP := &nbdb.LogicalRouterPort{
				Name:     types.GWRouterToJoinSwitchPrefix + types.OVNClusterRouter,
				Networks: []string{"100.64.0.1/16"},
				UUID:     types.GWRouterToJoinSwitchPrefix + types.OVNClusterRouter + "-UUID",
			}
			expectedOVNClusterRouter.Ports = []string{ovnClusterRouterLRP.UUID}
			expectedNodeSwitch := node1.logicalSwitch(expectedClusterLBGroup.UUID)
			expectedClusterRouterPortGroup := newRouterPortGroup()
			expectedClusterPortGroup := newClusterPortGroup()
			clusterRouterDatapath := &sbdb.DatapathBinding{
				UUID:        types.OVNClusterRouter + "-UUID",
				ExternalIDs: map[string]string{"logical-router": expectedOVNClusterRouter.UUID, "name": types.OVNClusterRouter},
			}
			// TODO(trozet) actually check some expected data in the DB?
			dbSetup := libovsdbtest.TestSetup{
				NBData: []libovsdbtest.TestData{
					newClusterJoinSwitch(),
					expectedNodeSwitch,
					ovnClusterRouterLRP,
					expectedOVNClusterRouter,
					expectedClusterRouterPortGroup,
					expectedClusterPortGroup,
					expectedClusterLBGroup,
				},
				SBData: []libovsdbtest.TestData{
					clusterRouterDatapath,
				},
			}
			var libovsdbOvnNBClient libovsdbclient.Client
			var libovsdbOvnSBClient libovsdbclient.Client
			libovsdbOvnNBClient, libovsdbOvnSBClient, libovsdbCleanup, err = libovsdbtest.NewNBSBTestHarness(dbSetup)
			gomega.Expect(err).NotTo(gomega.HaveOccurred())
			kubeFakeClient := fake.NewSimpleClientset([]runtime.Object{
				ns,
				createPod(nsName, pod1Name, nodeName, pod1CIDR, pod1MAC),
				&v1.NodeList{Items: []v1.Node{newTestNode(nodeName, "linux", nodeSubnet, "", nodeHOMAC)}},
			}...)
			egressFirewallFakeClient := &egressfirewallfake.Clientset{}
			egressIPFakeClient := &egressipfake.Clientset{}
			egressQoSFakeClient := &egressqosfake.Clientset{}
			fakeClient := &util.OVNClientset{
				KubeClient:           kubeFakeClient,
				EgressIPClient:       egressIPFakeClient,
				EgressFirewallClient: egressFirewallFakeClient,
				EgressQoSClient:      egressQoSFakeClient,
			}
			f, err = factory.NewMasterWatchFactory(fakeClient)
			gomega.Expect(err).NotTo(gomega.HaveOccurred())
			err = f.Start()
			gomega.Expect(err).NotTo(gomega.HaveOccurred())
			clusterController := NewOvnController(fakeClient, f, stopChan, addressset.NewFakeAddressSetFactory(),
				libovsdbOvnNBClient, libovsdbOvnSBClient,
				record.NewFakeRecorder(0))
			gomega.Expect(clusterController).NotTo(gomega.BeNil())
			setupClusterController(clusterController, expectedClusterLBGroup.UUID, expectedNodeSwitch.UUID, node1.Name)
			_, _ = clusterController.joinSwIPManager.EnsureJoinLRPIPs(types.OVNClusterRouter)

			gomega.Expect(clusterController.WatchNamespaces()).To(gomega.Succeed())
			gomega.Expect(clusterController.WatchNodes()).To(gomega.Succeed())
			gomega.Expect(clusterController.WatchPods()).To(gomega.Succeed())
			gomega.Eventually(func() error {
				pod, err := fakeClient.KubeClient.CoreV1().Pods(nsName).Get(context.TODO(), pod1Name, metav1.GetOptions{})
				if err != nil {
					return err
				}
				if pod.Annotations[hotypes.HybridOverlayVTEP] != nsVTEP {
					return fmt.Errorf("error with annotation %s. expected: %s, got: %s", hotypes.HybridOverlayVTEP, nsVTEP, pod.Annotations[hotypes.HybridOverlayVTEP])
				}
				if pod.Annotations[hotypes.HybridOverlayExternalGw] != nsExGw {
					return fmt.Errorf("error with annotation %s. expected: %s, got: %s", hotypes.HybridOverlayVTEP, nsExGw, pod.Annotations[hotypes.HybridOverlayExternalGw])
				}
				return nil
			}, 2).Should(gomega.Succeed())

			return nil
		}

		err := app.Run([]string{
			app.Name,
			"-loglevel=5",
			"-cluster-subnets=" + clusterCIDR,
			"-enable-hybrid-overlay",
			"-hybrid-overlay-cluster-subnets=" + hybridOverlayClusterCIDR,
		})
		gomega.Expect(err).NotTo(gomega.HaveOccurred())
	})

	ginkgo.It("update pod annotations when a namespace is updated", func() {
		app.Action = func(ctx *cli.Context) error {
			const (
				nsName        string = "nstest"
				nsVTEP        string = "1.1.1.1"
				nsVTEPUpdated string = "3.3.3.3"
				nsExGw        string = "2.2.2.2"
				nsExGwUpdated string = "4.4.4.4"
				nodeName      string = "node1"
				nodeSubnet    string = "10.1.2.0/24"
				nodeHOMAC     string = "00:00:00:52:19:d2"
				nodeHOIP      string = "10.1.2.3"
				pod1Name      string = "pod1"
				pod1IP        string = "1.2.3.5"
				pod1CIDR      string = pod1IP + "/24"
				pod1MAC       string = "aa:bb:cc:dd:ee:ff"
			)

			ns := &v1.Namespace{
				ObjectMeta: metav1.ObjectMeta{
					UID:  k8stypes.UID(nsName),
					Name: nsName,
					Annotations: map[string]string{
						hotypes.HybridOverlayVTEP:       nsVTEP,
						hotypes.HybridOverlayExternalGw: nsExGw,
					},
				},
				Spec:   v1.NamespaceSpec{},
				Status: v1.NamespaceStatus{},
			}
			kubeFakeClient := fake.NewSimpleClientset([]runtime.Object{
				ns,
				&v1.NodeList{Items: []v1.Node{newTestNode(nodeName, "linux", nodeSubnet, "", nodeHOMAC)}},
				createPod(nsName, pod1Name, nodeName, pod1CIDR, pod1MAC),
			}...)

			addLinuxNodeCommands(fexec, nodeHOMAC, nodeName, nodeHOIP)
			_, err := config.InitConfig(ctx, nil, nil)
			gomega.Expect(err).NotTo(gomega.HaveOccurred())

			node1 := tNode{
				Name:                 "node1",
				NodeIP:               "1.2.3.4",
				NodeLRPMAC:           "0a:58:0a:01:01:01",
				LrpMAC:               "0a:58:64:40:00:03",
				LrpIP:                "100.64.0.2",
				DrLrpIP:              "100.64.0.1",
				PhysicalBridgeMAC:    "11:22:33:44:55:66",
				SystemID:             "cb9ec8fa-b409-4ef3-9f42-d9283c47aac6",
				NodeSubnet:           "10.1.1.0/24",
				GWRouter:             types.GWRouterPrefix + "node1",
				GatewayRouterIPMask:  "172.16.16.2/24",
				GatewayRouterIP:      "172.16.16.2",
				GatewayRouterNextHop: "172.16.16.1",
				PhysicalBridgeName:   "br-eth0",
				NodeGWIP:             "10.1.1.1/24",
				NodeMgmtPortIP:       "10.1.1.2",
				//NodeMgmtPortMAC:      "0a:58:0a:01:01:02",
				NodeMgmtPortMAC: "0a:58:64:40:00:03",
				DnatSnatIP:      "169.254.0.1",
			}
			expectedClusterLBGroup := newLoadBalancerGroup()
			expectedOVNClusterRouter := newOVNClusterRouter()
			ovnClusterRouterLRP := &nbdb.LogicalRouterPort{
				Name:     types.GWRouterToJoinSwitchPrefix + types.OVNClusterRouter,
				Networks: []string{"100.64.0.1/16"},
				UUID:     types.GWRouterToJoinSwitchPrefix + types.OVNClusterRouter + "-UUID",
			}
			expectedOVNClusterRouter.Ports = []string{ovnClusterRouterLRP.UUID}
			expectedNodeSwitch := node1.logicalSwitch(expectedClusterLBGroup.UUID)
			expectedClusterRouterPortGroup := newRouterPortGroup()
			expectedClusterPortGroup := newClusterPortGroup()
			clusterRouterDatapath := &sbdb.DatapathBinding{
				UUID:        types.OVNClusterRouter + "-UUID",
				ExternalIDs: map[string]string{"logical-router": expectedOVNClusterRouter.UUID, "name": types.OVNClusterRouter},
			}
			// TODO(trozet) actually check some expected data in the DB?
			dbSetup := libovsdbtest.TestSetup{
				NBData: []libovsdbtest.TestData{
					newClusterJoinSwitch(),
					expectedNodeSwitch,
					ovnClusterRouterLRP,
					expectedOVNClusterRouter,
					expectedClusterRouterPortGroup,
					expectedClusterPortGroup,
					expectedClusterLBGroup,
				},
				SBData: []libovsdbtest.TestData{
					clusterRouterDatapath,
				},
			}

			var libovsdbOvnNBClient libovsdbclient.Client
			var libovsdbOvnSBClient libovsdbclient.Client
			libovsdbOvnNBClient, libovsdbOvnSBClient, libovsdbCleanup, err = libovsdbtest.NewNBSBTestHarness(dbSetup)
			gomega.Expect(err).NotTo(gomega.HaveOccurred())

			k := &kube.Kube{KClient: kubeFakeClient}
			egressFirewallFakeClient := &egressfirewallfake.Clientset{}
			egressIPFakeClient := &egressipfake.Clientset{}
			egressQoSFakeClient := &egressqosfake.Clientset{}
			fakeClient := &util.OVNClientset{
				KubeClient:           kubeFakeClient,
				EgressIPClient:       egressIPFakeClient,
				EgressFirewallClient: egressFirewallFakeClient,
				EgressQoSClient:      egressQoSFakeClient,
			}
			f, err = factory.NewMasterWatchFactory(fakeClient)
			gomega.Expect(err).NotTo(gomega.HaveOccurred())
			err = f.Start()
			gomega.Expect(err).NotTo(gomega.HaveOccurred())
			clusterController := NewOvnController(fakeClient, f, stopChan, addressset.NewFakeAddressSetFactory(),
				libovsdbOvnNBClient, libovsdbOvnSBClient,
				record.NewFakeRecorder(0))
			gomega.Expect(clusterController).NotTo(gomega.BeNil())
			setupClusterController(clusterController, expectedClusterLBGroup.UUID, expectedNodeSwitch.UUID, node1.Name)
			_, _ = clusterController.joinSwIPManager.EnsureJoinLRPIPs(types.OVNClusterRouter)

			gomega.Expect(clusterController.WatchNamespaces()).To(gomega.Succeed())
			gomega.Expect(clusterController.WatchNodes()).To(gomega.Succeed())
			gomega.Expect(clusterController.WatchPods()).To(gomega.Succeed())

			updatedNs, err := fakeClient.KubeClient.CoreV1().Namespaces().Get(context.TODO(), nsName, metav1.GetOptions{})
			gomega.Expect(err).NotTo(gomega.HaveOccurred())
			nsAnnotator := kube.NewNamespaceAnnotator(k, updatedNs.Name)
			nsAnnotator.Set(hotypes.HybridOverlayVTEP, nsVTEPUpdated)
			nsAnnotator.Set(hotypes.HybridOverlayExternalGw, nsExGwUpdated)
			err = nsAnnotator.Run()
			gomega.Expect(err).NotTo(gomega.HaveOccurred())

			gomega.Eventually(func() error {
				pod, err := fakeClient.KubeClient.CoreV1().Pods(nsName).Get(context.TODO(), pod1Name, metav1.GetOptions{})
				if err != nil {
					return err
				}
				if reflect.DeepEqual(pod.Annotations[hotypes.HybridOverlayVTEP], nsVTEP) {
					return fmt.Errorf("error with annotation %s. expected: %s, got: %s", hotypes.HybridOverlayVTEP, nsVTEPUpdated, pod.Annotations[hotypes.HybridOverlayVTEP])
				}
				if reflect.DeepEqual(pod.Annotations[hotypes.HybridOverlayExternalGw], nsExGw) {
					return fmt.Errorf("error with annotation %s. expected: %s, got: %s", hotypes.HybridOverlayExternalGw, nsExGwUpdated, pod.Annotations[hotypes.HybridOverlayExternalGw])
				}
				return nil
			}, 2).Should(gomega.Succeed())

			return nil
		}

		err := app.Run([]string{
			app.Name,
			"-loglevel=5",
			"-cluster-subnets=" + clusterCIDR,
			"-enable-hybrid-overlay",
			"-hybrid-overlay-cluster-subnets=" + hybridOverlayClusterCIDR,
		})
		gomega.Expect(err).NotTo(gomega.HaveOccurred())
	})

})

func addLinuxNodeCommands(fexec *ovntest.FakeExec, nodeHOMAC, nodeName, nodeHOIP string) {
	updateLogicalRouterPolicy(fexec)

	fexec.AddFakeCmdsNoOutputNoError([]string{
		// Setting the mac on the lsp
		"ovn-nbctl --timeout=15 -- " +
			"--may-exist lsp-add node1 int-node1 -- " +
			"lsp-set-addresses int-node1 " + nodeHOMAC,
	})

	fexec.AddFakeCmd(&ovntest.ExpectedCmd{
		Cmd:    "ovn-nbctl --timeout=15 lsp-list " + nodeName,
		Output: "29df5ce5-2802-4ee5-891f-4fb27ca776e9 (" + types.K8sPrefix + nodeName + ")",
	})
	fexec.AddFakeCmdsNoOutputNoError([]string{
		"ovn-nbctl --timeout=15 -- --if-exists set logical_switch " + nodeName + " other-config:exclude_ips=" + nodeHOIP,
	})
}

func createPod(namespace, name, node, podIP, podMAC string) *v1.Pod {
	annotations := map[string]string{}
	if podIP != "" || podMAC != "" {
		ipn := ovntest.MustParseIPNet(podIP)
		gatewayIP := util.NextIP(ipn.IP)
		annotations[util.OvnPodAnnotationName] = fmt.Sprintf(`{"default": {"ip_address":"` + podIP + `", "mac_address":"` + podMAC + `", "gateway_ip": "` + gatewayIP.String() + `"}}`)
	}

	return &v1.Pod{
		ObjectMeta: metav1.ObjectMeta{
			Namespace:   namespace,
			Name:        name,
			Annotations: annotations,
		},
		Spec: v1.PodSpec{
			NodeName: node,
		},
		Status: v1.PodStatus{
			Phase: v1.PodRunning,
		},
	}
}

func updateLogicalRouterPolicy(fexec *ovntest.FakeExec) {
	fexec.AddFakeCmd(&ovntest.ExpectedCmd{
		// Find if policy exists already
		Cmd: "ovn-nbctl --timeout=15 --columns _uuid --no-headings find logical_router_policy priority=1002 " +
			"external_ids=name=hybrid-subnet-node1 action=reroute nexthops=\"10.1.2.3\" " +
			`match="inport == \"rtos-node1\" && ip4.dst == 11.1.0.0/16"`,
		Output: "19df5ce5-2802-4ee5-891f-4fb27ca776e9",
	})
}<|MERGE_RESOLUTION|>--- conflicted
+++ resolved
@@ -2,12 +2,6 @@
 
 import (
 	"context"
-<<<<<<< HEAD
-	"fmt"
-	"k8s.io/apimachinery/pkg/runtime"
-	k8stypes "k8s.io/apimachinery/pkg/types"
-=======
->>>>>>> 69241a16
 	"net"
 	"reflect"
 	"sync"
