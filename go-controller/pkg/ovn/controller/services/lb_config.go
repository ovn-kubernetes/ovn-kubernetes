--- conflicted
+++ resolved
@@ -50,7 +50,7 @@
 	V6IPs []string
 }
 
-func makeNodeSwitchTargetIPs(service *v1.Service, node string, c *lbConfig) (targetIPsV4, targetIPsV6 []string, v4Changed, v6Changed bool) {
+func makeNodeSwitchTargetIPs(service *corev1.Service, node string, c *lbConfig) (targetIPsV4, targetIPsV6 []string, v4Changed, v6Changed bool) {
 	targetIPsV4 = c.clusterEndpoints.V4IPs
 	targetIPsV6 = c.clusterEndpoints.V6IPs
 
@@ -88,7 +88,7 @@
 	return
 }
 
-func makeNodeRouterTargetIPs(service *v1.Service, node *nodeInfo, c *lbConfig, hostMasqueradeIPV4, hostMasqueradeIPV6 string) (targetIPsV4, targetIPsV6 []string, v4Changed, v6Changed bool, zeroRouterLocalEndpointsV4, zeroRouterLocalEndpointsV6 bool) {
+func makeNodeRouterTargetIPs(service *corev1.Service, node *nodeInfo, c *lbConfig, hostMasqueradeIPV4, hostMasqueradeIPV6 string) (targetIPsV4, targetIPsV6 []string, v4Changed, v6Changed bool, zeroRouterLocalEndpointsV4, zeroRouterLocalEndpointsV6 bool) {
 	targetIPsV4 = c.clusterEndpoints.V4IPs
 	targetIPsV6 = c.clusterEndpoints.V6IPs
 
@@ -445,11 +445,7 @@
 
 				for _, node := range nodes {
 
-<<<<<<< HEAD
-					switchV4TargetIPs, switchV6TargetIPs, v4Changed, v6Changed := makeNodeSwitchTargetIPs(service, node.name, &config)
-=======
-					switchV4TargetIPs, switchV6TargetIPs, v4Changed, v6Changed := makeNodeSwitchTargetIPs(node.name, &cfg)
->>>>>>> 57a2590a
+					switchV4TargetIPs, switchV6TargetIPs, v4Changed, v6Changed := makeNodeSwitchTargetIPs(service, node.name, &cfg)
 					if !switchV4TargetNeedsTemplate && v4Changed {
 						switchV4TargetNeedsTemplate = true
 					}
@@ -649,11 +645,7 @@
 
 			for _, cfg := range configs {
 
-<<<<<<< HEAD
-				switchV4TargetIPs, switchV6TargetIPs, _, _ := makeNodeSwitchTargetIPs(service, node.name, &config)
-=======
-				switchV4TargetIPs, switchV6TargetIPs, _, _ := makeNodeSwitchTargetIPs(node.name, &cfg)
->>>>>>> 57a2590a
+				switchV4TargetIPs, switchV6TargetIPs, _, _ := makeNodeSwitchTargetIPs(service, node.name, &cfg)
 
 				routerV4TargetIPs, routerV6TargetIPs, _, _, zeroRouterV4LocalEndpoints, zeroRouterV6LocalEndpoints := makeNodeRouterTargetIPs(
 					service,
@@ -672,18 +664,18 @@
 				// TODO: Remove this hack once we add support for ITP:preferLocal and DNS operator starts using it.
 				if service.Namespace == "openshift-dns" && service.Name == "dns-default" {
 					// Select endpoints that are local to this node.
-					switchV4targetDNSips := util.FilterIPsSlice(config.clusterEndpoints.V4IPs, node.podSubnets, true)
-					switchV6targetDNSips := util.FilterIPsSlice(config.clusterEndpoints.V6IPs, node.podSubnets, true)
+					switchV4targetDNSips := util.FilterIPsSlice(cfg.clusterEndpoints.V4IPs, node.podSubnets, true)
+					switchV6targetDNSips := util.FilterIPsSlice(cfg.clusterEndpoints.V6IPs, node.podSubnets, true)
 
 					// If no local endpoints were found, add all the endpoints as targets.
 					if len(switchV4targetDNSips) == 0 {
-						switchV4targetDNSips = config.clusterEndpoints.V4IPs
+						switchV4targetDNSips = cfg.clusterEndpoints.V4IPs
 					}
 					if len(switchV6targetDNSips) == 0 {
-						switchV6targetDNSips = config.clusterEndpoints.V6IPs
-					}
-					switchV4targets = joinHostsPort(switchV4targetDNSips, config.clusterEndpoints.Port)
-					switchV6targets = joinHostsPort(switchV6targetDNSips, config.clusterEndpoints.Port)
+						switchV6targetDNSips = cfg.clusterEndpoints.V6IPs
+					}
+					switchV4targets = joinHostsPort(switchV4targetDNSips, cfg.clusterEndpoints.Port)
+					switchV6targets = joinHostsPort(switchV6targetDNSips, cfg.clusterEndpoints.Port)
 				}
 				// OCP HACK end
 
@@ -753,11 +745,7 @@
 					// in other words, is this ExternalTrafficPolicy=local?
 					// if so, this gets a separate load balancer with SNAT disabled
 					// (but there's no need to do this if the list of targets is empty)
-<<<<<<< HEAD
-					if config.externalTrafficLocal && len(targets) > 0 && !localWithFallback {
-=======
-					if cfg.externalTrafficLocal && len(targets) > 0 {
->>>>>>> 57a2590a
+					if cfg.externalTrafficLocal && len(targets) > 0 && !localWithFallback {
 						noSNATRouterRules = append(noSNATRouterRules, rule)
 					} else {
 						routerRules = append(routerRules, rule)
