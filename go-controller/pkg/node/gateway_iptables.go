// +build linux

package node

import (
	"fmt"
	"net"
	"strings"

	"github.com/coreos/go-iptables/iptables"
	"github.com/ovn-org/ovn-kubernetes/go-controller/pkg/config"
	"github.com/ovn-org/ovn-kubernetes/go-controller/pkg/util"
	"github.com/pkg/errors"
	kapi "k8s.io/api/core/v1"
	"k8s.io/klog/v2"
	utilnet "k8s.io/utils/net"
)

const (
	iptableNodePortChain   = "OVN-KUBE-NODEPORT"
	iptableExternalIPChain = "OVN-KUBE-EXTERNALIP"
)

func clusterIPTablesProtocols() []iptables.Protocol {
	var protocols []iptables.Protocol
	if config.IPv4Mode {
		protocols = append(protocols, iptables.ProtocolIPv4)
	}
	if config.IPv6Mode {
		protocols = append(protocols, iptables.ProtocolIPv6)
	}
	return protocols
}

type iptRule struct {
	table    string
	chain    string
	args     []string
	protocol iptables.Protocol
}

func addIptRules(rules []iptRule) error {
	var addErrors error
	for _, r := range rules {
		klog.V(5).Infof("Adding rule in table: %s, chain: %s with args: \"%s\" for protocol: %v ", r.table, r.chain, strings.Join(r.args, " "), r.protocol)
		ipt, _ := util.GetIPTablesHelper(r.protocol)
		if err := ipt.NewChain(r.table, r.chain); err != nil {
			klog.V(5).Infof("Chain: \"%s\" in table: \"%s\" already exists, skipping creation", r.table, r.chain)
		}
		exists, err := ipt.Exists(r.table, r.chain, r.args...)
		if !exists && err == nil {
			err = ipt.Insert(r.table, r.chain, 1, r.args...)
		}
		if err != nil {
			addErrors = errors.Wrapf(addErrors, "failed to add iptables %s/%s rule %q: %v",
				r.table, r.chain, strings.Join(r.args, " "), err)
		}
	}
	return addErrors
}

func delIptRules(rules []iptRule) error {
	var delErrors error
	for _, r := range rules {
		klog.V(5).Infof("Deleting rule in table: %s, chain: %s with args: \"%s\" for protocol: %v ", r.table, r.chain, strings.Join(r.args, " "), r.protocol)
		ipt, _ := util.GetIPTablesHelper(r.protocol)
		if exists, err := ipt.Exists(r.table, r.chain, r.args...); err == nil && exists {
			err := ipt.Delete(r.table, r.chain, r.args...)
			if err != nil {
				delErrors = errors.Wrapf(delErrors, "failed to delete iptables %s/%s rule %q: %v",
					r.table, r.chain, strings.Join(r.args, " "), err)
			}
		}
	}
	return delErrors
}

func getSharedGatewayInitRules(chain string, proto iptables.Protocol) []iptRule {
	return []iptRule{
		{
			table:    "nat",
			chain:    "PREROUTING",
			args:     []string{"-j", chain},
			protocol: proto,
		},
		{
			table:    "nat",
			chain:    "OUTPUT",
			args:     []string{"-j", chain},
			protocol: proto,
		},
	}
}

func getLocalGatewayInitRules(chain string, proto iptables.Protocol) []iptRule {
	return []iptRule{
		{
			table:    "nat",
			chain:    "PREROUTING",
			args:     []string{"-j", chain},
			protocol: proto,
		},
		{
			table:    "nat",
			chain:    "OUTPUT",
			args:     []string{"-j", chain},
			protocol: proto,
		},
	}
}

func getLegacyLocalGatewayInitRules(chain string, proto iptables.Protocol) []iptRule {
	return []iptRule{
		{
			table:    "filter",
			chain:    "FORWARD",
			args:     []string{"-j", chain},
			protocol: proto,
		},
	}
}

func getLegacySharedGatewayInitRules(chain string, proto iptables.Protocol) []iptRule {
	return []iptRule{
		{
			table:    "filter",
			chain:    "OUTPUT",
			args:     []string{"-j", chain},
			protocol: proto,
		},
		{
			table:    "filter",
			chain:    "FORWARD",
			args:     []string{"-j", chain},
			protocol: proto,
		},
	}
}

func getNodePortIPTRules(svcPort kapi.ServicePort, targetIP string, targetPort int32) []iptRule {
	var protocol iptables.Protocol
	if utilnet.IsIPv6String(targetIP) {
		protocol = iptables.ProtocolIPv6
	} else {
		protocol = iptables.ProtocolIPv4
	}
	return []iptRule{
		{
			table: "nat",
			chain: iptableNodePortChain,
			args: []string{
				"-p", string(svcPort.Protocol),
				"-m", "addrtype",
				"--dst-type", "LOCAL",
				"--dport", fmt.Sprintf("%d", svcPort.NodePort),
				"-j", "DNAT",
				"--to-destination", util.JoinHostPortInt32(targetIP, targetPort),
			},
			protocol: protocol,
		},
	}
}

func getNodePortLocalIPTRules(svcPort kapi.ServicePort, targetIP string, targetPort int32) []iptRule {
	var protocol iptables.Protocol
	if utilnet.IsIPv6String(targetIP) {
		protocol = iptables.ProtocolIPv6
	} else {
		protocol = iptables.ProtocolIPv4
	}

	return []iptRule{
		{
			table: "nat",
			chain: iptableNodePortChain,
			args: []string{
				"-p", string(svcPort.Protocol),
				"-m", "addrtype",
				"--dst-type", "LOCAL",
				"--dport", fmt.Sprintf("%d", svcPort.NodePort),
				"-j", "REDIRECT",
				"--to-port", fmt.Sprintf("%d", targetPort),
			},
			protocol: protocol,
		},
	}
}

func getExternalIPTRules(svcPort kapi.ServicePort, externalIP, dstIP string) []iptRule {
	var protocol iptables.Protocol
	if utilnet.IsIPv6String(externalIP) {
		protocol = iptables.ProtocolIPv6
	} else {
		protocol = iptables.ProtocolIPv4
	}
	return []iptRule{
		{
			table: "nat",
			chain: iptableExternalIPChain,
			args: []string{
				"-p", string(svcPort.Protocol),
				"-d", externalIP,
				"--dport", fmt.Sprintf("%v", svcPort.Port),
				"-j", "DNAT",
				"--to-destination", util.JoinHostPortInt32(dstIP, svcPort.Port),
			},
			protocol: protocol,
		},
	}
}

func getExternalLocalIPTRules(svcPort kapi.ServicePort, externalIP string, targetPort int32) []iptRule {
	var protocol iptables.Protocol
	if utilnet.IsIPv6String(externalIP) {
		protocol = iptables.ProtocolIPv6
	} else {
		protocol = iptables.ProtocolIPv4
	}
	return []iptRule{
		{
			table: "nat",
			chain: iptableExternalIPChain,
			args: []string{
				"-p", string(svcPort.Protocol),
				"-d", externalIP,
				"--dport", fmt.Sprintf("%v", svcPort.Port),
				"-j", "REDIRECT",
				"--to-port", fmt.Sprintf("%v", targetPort),
			},
			protocol: protocol,
		},
	}
}

func getLocalGatewayNATRules(ifname string, cidr *net.IPNet) []iptRule {
	// Allow packets to/from the gateway interface in case defaults deny
	var protocol iptables.Protocol
	if utilnet.IsIPv6(cidr.IP) {
		protocol = iptables.ProtocolIPv6
	} else {
		protocol = iptables.ProtocolIPv4
	}
	// OCP HACK: Block MCS Access. https://github.com/openshift/ovn-kubernetes/pull/170
	rules := make([]iptRule, 0)
	generateBlockMCSRules(&rules, protocol)
	// END OCP HACK
	return append(rules, []iptRule{
		{
			table: "filter",
			chain: "FORWARD",
			args: []string{
				"-i", ifname,
				"-j", "ACCEPT",
			},
			protocol: protocol,
		},
		{
			table: "filter",
			chain: "FORWARD",
			args: []string{
				"-o", ifname,
				"-m", "conntrack", "--ctstate", "RELATED,ESTABLISHED",
				"-j", "ACCEPT",
			},
			protocol: protocol,
		},
		{
			table: "filter",
			chain: "INPUT",
			args: []string{
				"-i", ifname,
				"-m", "comment", "--comment", "from OVN to localhost",
				"-j", "ACCEPT",
			},
			protocol: protocol,
		},
		{
			table: "nat",
			chain: "POSTROUTING",
			args: []string{
				"-s", cidr.String(),
				"-j", "MASQUERADE",
			},
			protocol: protocol,
		},
	}...)
}

// initLocalGatewayNATRules sets up iptables rules for interfaces
func initLocalGatewayNATRules(ifname string, cidr *net.IPNet) error {
	return addIptRules(getLocalGatewayNATRules(ifname, cidr))
}

func handleGatewayIPTables(iptCallback func(rules []iptRule) error, genGatewayChainRules func(chain string, proto iptables.Protocol) []iptRule) error {
	rules := make([]iptRule, 0)
	for _, chain := range []string{iptableNodePortChain, iptableExternalIPChain} {
		for _, proto := range clusterIPTablesProtocols() {
			ipt, err := util.GetIPTablesHelper(proto)
			if err != nil {
				return err
			}
			if err := ipt.NewChain("nat", chain); err != nil {
				klog.V(5).Infof("Chain: \"%s\" in table: \"%s\" already exists, skipping creation", "nat", chain)
			}
			rules = append(rules, genGatewayChainRules(chain, proto)...)
		}
	}
	if err := iptCallback(rules); err != nil {
		return fmt.Errorf("failed to handle iptables rules %v: %v", rules, err)
	}
	return nil
}

func initSharedGatewayIPTables() error {
	if err := handleGatewayIPTables(addIptRules, getSharedGatewayInitRules); err != nil {
		return err
	}
	if err := handleGatewayIPTables(delIptRules, getLegacySharedGatewayInitRules); err != nil {
		return err
	}
	return nil
}

func initLocalGatewayIPTables() error {
	if err := handleGatewayIPTables(addIptRules, getLocalGatewayInitRules); err != nil {
		return err
	}
	if err := handleGatewayIPTables(delIptRules, getLegacyLocalGatewayInitRules); err != nil {
		return err
	}
	return nil
}

func cleanupSharedGatewayIPTChains() {
	for _, chain := range []string{iptableNodePortChain, iptableExternalIPChain} {
		// We clean up both IPv4 and IPv6, regardless of what is currently in use
		for _, proto := range []iptables.Protocol{iptables.ProtocolIPv4, iptables.ProtocolIPv6} {
			ipt, err := util.GetIPTablesHelper(proto)
			if err != nil {
				return
			}
			_ = ipt.ClearChain("nat", chain)
			_ = ipt.DeleteChain("nat", chain)
		}
	}
}

func recreateIPTRules(table, chain string, keepIPTRules []iptRule) {
	for _, proto := range clusterIPTablesProtocols() {
		ipt, _ := util.GetIPTablesHelper(proto)
		if err := ipt.ClearChain(table, chain); err != nil {
			klog.Errorf("Error clearing chain: %s in table: %s, err: %v", chain, table, err)
		}
	}
	if err := addIptRules(keepIPTRules); err != nil {
		klog.Error(err)
	}
}

// getGatewayIPTRules returns NodePort and ExternalIP iptables rules for service. If nodeIP is non-nil, then
// only incoming traffic on that IP will be accepted for NodePort rules; otherwise incoming traffic on the NodePort
// on all IPs will be accepted. If gatewayIP is "", then NodePort traffic will be DNAT'ed to the service port on
// the service's ClusterIP. Otherwise, it will be DNAT'ed to the NodePort on the gatewayIP.
<<<<<<< HEAD
func getGatewayIPTRules(service *kapi.Service, gatewayIPs []string, hasLocalHostEndpoint bool) []iptRule {
=======
func getGatewayIPTRules(service *kapi.Service, hasLocalHostEndpoint bool) []iptRule {
>>>>>>> f0d82ea9
	rules := make([]iptRule, 0)
	clusterIPs := util.GetClusterIPs(service)
	for _, svcPort := range service.Spec.Ports {
		if util.ServiceTypeHasNodePort(service) {
			err := util.ValidatePort(svcPort.Protocol, svcPort.NodePort)
			if err != nil {
				klog.Errorf("Skipping service: %s, invalid service NodePort: %v", svcPort.Name, err)
				continue
			}
			err = util.ValidatePort(svcPort.Protocol, svcPort.Port)
			if err != nil {
				klog.Errorf("Skipping service: %s, invalid service port %v", svcPort.Name, err)
				continue
			}
<<<<<<< HEAD
			if gatewayIPs == nil {
				if !hasLocalHostEndpoint {
					for _, clusterIP := range clusterIPs {
						rules = append(rules, getNodePortIPTRules(svcPort, clusterIP, svcPort.Port)...)
					}
				} else {
					// Port redirect host -> Nodeport -> host traffic directly to endpoint
					for _, clusterIP := range clusterIPs {
						rules = append(rules, getNodePortLocalIPTRules(svcPort, clusterIP, int32(svcPort.TargetPort.IntValue()))...)
					}
=======
			if !hasLocalHostEndpoint {
				for _, clusterIP := range clusterIPs {
					rules = append(rules, getNodePortIPTRules(svcPort, clusterIP, svcPort.Port)...)
>>>>>>> f0d82ea9
				}
				// (astoycos) TODO remove me with LGW fix
			} else {
				// Port redirect host -> Nodeport -> host traffic directly to endpoint
				for _, clusterIP := range clusterIPs {
					rules = append(rules, getNodePortLocalIPTRules(svcPort, clusterIP, int32(svcPort.TargetPort.IntValue()))...)
				}
			}
		}
		for _, externalIP := range service.Spec.ExternalIPs {
			err := util.ValidatePort(svcPort.Protocol, svcPort.Port)
			if err != nil {
				klog.Errorf("Skipping service: %s, invalid service port %v", svcPort.Name, err)
				continue
			}
			if clusterIP, err := util.MatchIPStringFamily(utilnet.IsIPv6String(externalIP), clusterIPs); err == nil {
				if hasLocalHostEndpoint {
					// Port redirect host -> ExternalIP -> host
					rules = append(rules, getExternalLocalIPTRules(svcPort, externalIP, int32(svcPort.TargetPort.IntValue()))...)
				} else {
					rules = append(rules, getExternalIPTRules(svcPort, externalIP, clusterIP)...)
				}
			}
		}
	}
	return rules
}<|MERGE_RESOLUTION|>--- conflicted
+++ resolved
@@ -361,11 +361,7 @@
 // only incoming traffic on that IP will be accepted for NodePort rules; otherwise incoming traffic on the NodePort
 // on all IPs will be accepted. If gatewayIP is "", then NodePort traffic will be DNAT'ed to the service port on
 // the service's ClusterIP. Otherwise, it will be DNAT'ed to the NodePort on the gatewayIP.
-<<<<<<< HEAD
-func getGatewayIPTRules(service *kapi.Service, gatewayIPs []string, hasLocalHostEndpoint bool) []iptRule {
-=======
 func getGatewayIPTRules(service *kapi.Service, hasLocalHostEndpoint bool) []iptRule {
->>>>>>> f0d82ea9
 	rules := make([]iptRule, 0)
 	clusterIPs := util.GetClusterIPs(service)
 	for _, svcPort := range service.Spec.Ports {
@@ -380,22 +376,9 @@
 				klog.Errorf("Skipping service: %s, invalid service port %v", svcPort.Name, err)
 				continue
 			}
-<<<<<<< HEAD
-			if gatewayIPs == nil {
-				if !hasLocalHostEndpoint {
-					for _, clusterIP := range clusterIPs {
-						rules = append(rules, getNodePortIPTRules(svcPort, clusterIP, svcPort.Port)...)
-					}
-				} else {
-					// Port redirect host -> Nodeport -> host traffic directly to endpoint
-					for _, clusterIP := range clusterIPs {
-						rules = append(rules, getNodePortLocalIPTRules(svcPort, clusterIP, int32(svcPort.TargetPort.IntValue()))...)
-					}
-=======
 			if !hasLocalHostEndpoint {
 				for _, clusterIP := range clusterIPs {
 					rules = append(rules, getNodePortIPTRules(svcPort, clusterIP, svcPort.Port)...)
->>>>>>> f0d82ea9
 				}
 				// (astoycos) TODO remove me with LGW fix
 			} else {
