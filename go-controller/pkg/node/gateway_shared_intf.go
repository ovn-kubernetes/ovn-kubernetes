package node

import (
	"fmt"
	"hash/fnv"
	"net"
	"os"
	"reflect"
	"strings"
	"sync"

	"github.com/coreos/go-iptables/iptables"
	"github.com/ovn-org/ovn-kubernetes/go-controller/pkg/config"
	"github.com/ovn-org/ovn-kubernetes/go-controller/pkg/kube"
	"github.com/ovn-org/ovn-kubernetes/go-controller/pkg/types"
	"github.com/ovn-org/ovn-kubernetes/go-controller/pkg/util"

	kapi "k8s.io/api/core/v1"
	"k8s.io/klog/v2"
	utilnet "k8s.io/utils/net"
)

const (
	// defaultOpenFlowCookie identifies default open flow rules added to the host OVS bridge.
	// The hex number 0xdeff105, aka defflos, is meant to sound like default flows.
	defaultOpenFlowCookie = "0xdeff105"
)

// nodePortWatcher manages OpenfLow and iptables rules
// to ensure that services using NodePorts are accessible
type nodePortWatcher struct {
	ofportPhys  string
	ofportPatch string
	gwBridge    string
	ofm         *openflowManager
}

func (npw *nodePortWatcher) updateServiceFlowCache(service *kapi.Service, add bool) {
	var cookie, key string
	var err error

	// 14 bytes of overhead for ethernet header (does not include VLAN)
	maxPktLength := getMaxFrameLength()

	var actions string
	if config.Gateway.DisablePacketMTUCheck {
		actions = fmt.Sprintf("output:%s", npw.ofportPatch)
	} else {
		// check packet length larger than MTU + eth header - vlan overhead
		// send to table 11 to check if it needs to go to kernel for ICMP needs frag
		actions = fmt.Sprintf("check_pkt_larger(%d)->reg0[0],resubmit(,11)", maxPktLength)
	}

	// cookie is only used for debugging purpose. so it is not fatal error if cookie is failed to be generated.
	for _, svcPort := range service.Spec.Ports {
		protocol := strings.ToLower(string(svcPort.Protocol))
		if svcPort.NodePort > 0 {
			flowProtocols := []string{}
			if config.IPv4Mode {
				flowProtocols = append(flowProtocols, protocol)
			}
			if config.IPv6Mode {
				flowProtocols = append(flowProtocols, protocol+"6")
			}
			for _, flowProtocol := range flowProtocols {
				cookie, err = svcToCookie(service.Namespace, service.Name, flowProtocol, svcPort.NodePort)
				if err != nil {
					klog.Warningf("Unable to generate cookie for nodePort svc: %s, %s, %s, %d, error: %v",
						service.Namespace, service.Name, flowProtocol, svcPort.Port, err)
					cookie = "0"
				}
				key = strings.Join([]string{"NodePort", service.Namespace, service.Name, flowProtocol, fmt.Sprintf("%d", svcPort.NodePort)}, "_")
				if !add {
					npw.ofm.deleteFlowsByKey(key)
				} else {
					npw.ofm.updateFlowCacheEntry(key, []string{
<<<<<<< HEAD
						fmt.Sprintf("cookie=%s, priority=100, in_port=%s, %s, tp_dst=%d, "+
							"actions=%s",
							cookie, npw.ofportPhys, flowProtocol, svcPort.NodePort, actions)})
=======
						fmt.Sprintf("cookie=%s, priority=110, in_port=%s, %s, tp_dst=%d, "+
							"actions=%s",
							cookie, npw.ofportPhys, flowProtocol, svcPort.NodePort, actions),
						fmt.Sprintf("cookie=%s, priority=110, in_port=%s, %s, tp_src=%d, "+
							"actions=output:%s",
							cookie, npw.ofportPatch, flowProtocol, svcPort.NodePort, npw.ofportPhys)})
>>>>>>> fe90d858
				}
			}
		}

		// Flows for cloud load balancers on Azure/GCP
		// Established traffic is handled by default conntrack rules
		// NodePort/Ingress access in the OVS bridge will only ever come from outside of the host
		for _, ing := range service.Status.LoadBalancer.Ingress {
			if ing.IP == "" {
				continue
			}
			ingIP := net.ParseIP(ing.IP)
			if ingIP == nil {
				klog.Errorf("Failed to parse ingress IP: %s", ing.IP)
				continue
			}
			cookie, err = svcToCookie(service.Namespace, service.Name, ingIP.String(), svcPort.Port)
			if err != nil {
				klog.Warningf("Unable to generate cookie for ingress svc: %s, %s, %s, %d, error: %v",
					service.Namespace, service.Name, ingIP.String(), svcPort.Port, err)
				cookie = "0"
			}
			flowProtocol := protocol
			nwDst := "nw_dst"
			nwSrc := "nw_src"
			if utilnet.IsIPv6String(ing.IP) {
				flowProtocol = protocol + "6"
				nwDst = "ipv6_dst"
				nwSrc = "ipv6_src"
			}
			key = strings.Join([]string{"Ingress", service.Namespace, service.Name, ingIP.String(), fmt.Sprintf("%d", svcPort.Port)}, "_")
			if !add {
				npw.ofm.deleteFlowsByKey(key)
			} else {
				npw.ofm.updateFlowCacheEntry(key, []string{
<<<<<<< HEAD
					fmt.Sprintf("cookie=%s, priority=100, in_port=%s, %s, %s=%s, tp_dst=%d, "+
						"actions=%s",
						cookie, npw.ofportPhys, flowProtocol, nwDst, ing.IP, svcPort.Port, actions)})
=======
					fmt.Sprintf("cookie=%s, priority=110, in_port=%s, %s, %s=%s, tp_dst=%d, "+
						"actions=%s",
						cookie, npw.ofportPhys, flowProtocol, nwDst, ing.IP, svcPort.Port, actions),
					fmt.Sprintf("cookie=%s, priority=110, in_port=%s, %s, %s=%s, tp_src=%d, "+
						"actions=output:%s",
						cookie, npw.ofportPatch, flowProtocol, nwSrc, ing.IP, svcPort.Port, npw.ofportPhys)})
>>>>>>> fe90d858
			}
		}

		for _, externalIP := range service.Spec.ExternalIPs {
			flowProtocol := protocol
			nwDst := "nw_dst"
			nwSrc := "nw_src"
			if utilnet.IsIPv6String(externalIP) {
				flowProtocol = protocol + "6"
				nwDst = "ipv6_dst"
				nwSrc = "ipv6_src"
			}
			cookie, err = svcToCookie(service.Namespace, service.Name, externalIP, svcPort.Port)
			if err != nil {
				klog.Warningf("Unable to generate cookie for external svc: %s, %s, %s, %d, error: %v",
					service.Namespace, service.Name, externalIP, svcPort.Port, err)
				cookie = "0"
			}
			key := strings.Join([]string{"External", service.Namespace, service.Name, externalIP, fmt.Sprintf("%d", svcPort.Port)}, "_")
			if !add {
				npw.ofm.deleteFlowsByKey(key)
			} else {
				npw.ofm.updateFlowCacheEntry(key, []string{
<<<<<<< HEAD
					fmt.Sprintf("cookie=%s, priority=100, in_port=%s, %s, %s=%s, tp_dst=%d, "+
						"actions=%s",
						cookie, npw.ofportPhys, flowProtocol, nwDst, externalIP, svcPort.Port, actions)})
=======
					fmt.Sprintf("cookie=%s, priority=110, in_port=%s, %s, %s=%s, tp_dst=%d, "+
						"actions=%s",
						cookie, npw.ofportPhys, flowProtocol, nwDst, externalIP, svcPort.Port, actions),
					fmt.Sprintf("cookie=%s, priority=110, in_port=%s, %s, %s=%s, tp_src=%d, "+
						"actions=output:%s",
						cookie, npw.ofportPatch, flowProtocol, nwSrc, externalIP, svcPort.Port, npw.ofportPhys)})
>>>>>>> fe90d858
			}
		}
	}
}

// AddService handles configuring shared gateway bridge flows to steer External IP, Node Port, Ingress LB traffic into OVN
func (npw *nodePortWatcher) AddService(service *kapi.Service) {

	// don't process headless service or services that doesn't have NodePorts or ExternalIPs
	if !util.ServiceTypeHasClusterIP(service) || !util.IsClusterIPSet(service) {
		return
	}
	npw.updateServiceFlowCache(service, true)
	npw.ofm.requestFlowSync()
	addSharedGatewayIptRules(service)
}

func (npw *nodePortWatcher) UpdateService(old, new *kapi.Service) {
	if reflect.DeepEqual(new.Spec.Ports, old.Spec.Ports) &&
		reflect.DeepEqual(new.Spec.ExternalIPs, old.Spec.ExternalIPs) &&
		reflect.DeepEqual(new.Spec.ClusterIP, old.Spec.ClusterIP) &&
		reflect.DeepEqual(new.Spec.Type, old.Spec.Type) &&
		reflect.DeepEqual(new.Status.LoadBalancer.Ingress, old.Status.LoadBalancer.Ingress) {
		klog.V(5).Infof("Skipping service update for: %s as change does not apply to any of .Spec.Ports, "+
			".Spec.ExternalIP, .Spec.ClusterIP, .Spec.Type, .Status.LoadBalancer.Ingress", new.Name)
		return
	}
	needFlowSync := false
	if util.ServiceTypeHasClusterIP(old) && util.IsClusterIPSet(old) {
		npw.updateServiceFlowCache(old, false)
		delSharedGatewayIptRules(old)
		needFlowSync = true
	}

	if util.ServiceTypeHasClusterIP(new) && util.IsClusterIPSet(new) {
		npw.updateServiceFlowCache(new, true)
		addSharedGatewayIptRules(new)
		needFlowSync = true
	}

	if needFlowSync {
		npw.ofm.requestFlowSync()
	}
}

func (npw *nodePortWatcher) DeleteService(service *kapi.Service) {
	// don't process headless service
	if !util.ServiceTypeHasClusterIP(service) || !util.IsClusterIPSet(service) {
		return
	}
	npw.updateServiceFlowCache(service, false)
	npw.ofm.requestFlowSync()
	delSharedGatewayIptRules(service)
}

func (npw *nodePortWatcher) SyncServices(services []interface{}) {
	for _, serviceInterface := range services {
		service, ok := serviceInterface.(*kapi.Service)
		if !ok {
			klog.Errorf("Spurious object in syncServices: %v",
				serviceInterface)
			continue
		}
		npw.updateServiceFlowCache(service, true)
	}

	npw.ofm.requestFlowSync()
	syncSharedGatewayIptRules(services)
}

// since we share the host's k8s node IP, add OpenFlow flows
// -- to steer the NodePort traffic arriving on the host to the OVN logical topology and
// -- to also connection track the outbound north-south traffic through l3 gateway so that
//    the return traffic can be steered back to OVN logical topology
// -- to handle host -> service access, via masquerading from the host to OVN GR
func newSharedGatewayOpenFlowManager(patchPort, macAddress, gwBridge, gwIntf string, ips []*net.IPNet) (*openflowManager, error) {
	// 14 bytes of overhead for ethernet header (does not include VLAN)
	maxPktLength := getMaxFrameLength()

	// Get ofport of patchPort
	ofportPatch, stderr, err := util.RunOVSVsctl("get", "Interface", patchPort, "ofport")
	if err != nil {
		return nil, fmt.Errorf("failed while waiting on patch port %q to be created by ovn-controller and "+
			"while getting ofport. stderr: %q, error: %v", patchPort, stderr, err)
	}

	// Get ofport of physical interface
	ofportPhys, stderr, err := util.RunOVSVsctl("get", "interface", gwIntf, "ofport")
	if err != nil {
		return nil, fmt.Errorf("failed to get ofport of %s, stderr: %q, error: %v",
			gwIntf, stderr, err)
	}

	HostMasqCTZone := config.Default.ConntrackZone + 1
	OVNMasqCTZone := HostMasqCTZone + 1
	var dftFlows []string

	// table 0, we check to see if this dest mac is the shared mac, if so flood to both ports
	dftFlows = append(dftFlows,
		fmt.Sprintf("cookie=%s, priority=10, table=0, in_port=%s, dl_dst=%s, actions=output:%s,output:LOCAL",
			defaultOpenFlowCookie, ofportPhys, macAddress, ofportPatch))

	if config.IPv4Mode {
		// table 0, packets coming from pods headed externally. Commit connections
		// so that reverse direction goes back to the pods.
		dftFlows = append(dftFlows,
			fmt.Sprintf("cookie=%s, priority=100, in_port=%s, ip, "+
				"actions=ct(commit, zone=%d), output:%s",
				defaultOpenFlowCookie, ofportPatch, config.Default.ConntrackZone, ofportPhys))

		// table0, Geneve packets coming from external. Skip conntrack and go directly to host
		dftFlows = append(dftFlows,
			fmt.Sprintf("cookie=%s, priority=55, in_port=%s, udp, udp_dst=%d"+
				"actions=LOCAL", defaultOpenFlowCookie, ofportPhys, config.Default.EncapPort))

		// table 0, packets coming from external. Send it through conntrack and
		// resubmit to table 1 to know the state of the connection.
		dftFlows = append(dftFlows,
			fmt.Sprintf("cookie=%s, priority=50, in_port=%s, ip, "+
				"actions=ct(zone=%d, table=1)", defaultOpenFlowCookie, ofportPhys, config.Default.ConntrackZone))

		physicalIP, err := util.MatchIPNetFamily(false, ips)
		if err != nil {
			return nil, fmt.Errorf("unable to determine IPv4 physical IP of host: %v", err)
		}
		// table 0, SVC Hairpin from OVN destined to local host, DNAT and go to table 4
		dftFlows = append(dftFlows,
			fmt.Sprintf("cookie=%s, priority=500, in_port=%s, ip, ip_dst=%s, ip_src=%s,"+
				"actions=ct(commit,zone=%d,nat(dst=%s),table=4)",
				defaultOpenFlowCookie, ofportPatch, types.V4HostMasqueradeIP, physicalIP.IP,
				HostMasqCTZone, physicalIP.IP))

		// table 0, Reply SVC traffic from Host -> OVN, unSNAT and goto table 5
		dftFlows = append(dftFlows,
			fmt.Sprintf("cookie=%s, priority=500, in_port=LOCAL, ip, ip_dst=%s,"+
				"actions=ct(zone=%d,nat,table=5)",
				defaultOpenFlowCookie, types.V4OVNMasqueradeIP, OVNMasqCTZone))
	}
	if config.IPv6Mode {
		// table 0, packets coming from pods headed externally. Commit connections
		// so that reverse direction goes back to the pods.
		dftFlows = append(dftFlows,
			fmt.Sprintf("cookie=%s, priority=100, in_port=%s, ipv6, "+
				"actions=ct(commit, zone=%d), output:%s",
				defaultOpenFlowCookie, ofportPatch, config.Default.ConntrackZone, ofportPhys))

		// table0, Geneve packets coming from external. Skip conntrack and go directly to host
		dftFlows = append(dftFlows,
			fmt.Sprintf("cookie=%s, priority=55, in_port=%s, udp6, udp_dst=%d"+
				"actions=LOCAL", defaultOpenFlowCookie, ofportPhys, config.Default.EncapPort))

		// table 0, packets coming from external. Send it through conntrack and
		// resubmit to table 1 to know the state of the connection.
		dftFlows = append(dftFlows,
			fmt.Sprintf("cookie=%s, priority=50, in_port=%s, ipv6, "+
				"actions=ct(zone=%d, table=1)", defaultOpenFlowCookie, ofportPhys, config.Default.ConntrackZone))

		physicalIP, err := util.MatchIPNetFamily(true, ips)
		if err != nil {
			return nil, fmt.Errorf("unable to determine IPv6 physical IP of host: %v", err)
		}
		// table 0, SVC Hairpin from OVN destined to local host, DNAT to host, send to table 4
		dftFlows = append(dftFlows,
			fmt.Sprintf("cookie=%s, priority=500, in_port=%s, ipv6, ipv6_dst=%s, ipv6_src=%s,"+
				"actions=ct(commit,zone=%d,nat(dst=%s),table=4)",
				defaultOpenFlowCookie, ofportPatch, types.V6HostMasqueradeIP, physicalIP.IP,
				HostMasqCTZone, physicalIP.IP))

		// table 0, Reply SVC traffic from Host -> OVN, unSNAT and goto table 5
		dftFlows = append(dftFlows,
			fmt.Sprintf("cookie=%s, priority=500, in_port=LOCAL, ipv6, ipv6_dst=%s,"+
				"actions=ct(zone=%d,nat,table=5)",
				defaultOpenFlowCookie, types.V6OVNMasqueradeIP, OVNMasqCTZone))
	}

	var protoPrefix string
	var masqIP string

	// table 0, packets coming from Host -> Service
	for _, svcCIDR := range config.Kubernetes.ServiceCIDRs {
		if utilnet.IsIPv4CIDR(svcCIDR) {
			protoPrefix = "ip"
			masqIP = types.V4HostMasqueradeIP
		} else {
			protoPrefix = "ipv6"
			masqIP = types.V6HostMasqueradeIP
		}

		// table 0, Host -> OVN towards SVC, SNAT to special IP
		dftFlows = append(dftFlows,
			fmt.Sprintf("cookie=%s, priority=500, in_port=LOCAL, %s, %s_dst=%s,"+
				"actions=ct(commit,zone=%d,nat(src=%s),table=2)",
				defaultOpenFlowCookie, protoPrefix, protoPrefix, svcCIDR, HostMasqCTZone, masqIP))

		// table 0, Reply hairpin traffic to host, coming from OVN, unSNAT
		dftFlows = append(dftFlows,
			fmt.Sprintf("cookie=%s, priority=500, in_port=%s, %s, %s_src=%s, %s_dst=%s,"+
				"actions=ct(zone=%d,nat,table=3)",
				defaultOpenFlowCookie, ofportPatch, protoPrefix, protoPrefix, svcCIDR,
				protoPrefix, masqIP, HostMasqCTZone))
	}

	var actions string
	if config.Gateway.DisablePacketMTUCheck {
		actions = fmt.Sprintf("output:%s", ofportPatch)
	} else {
		// check packet length larger than MTU + eth header - vlan overhead
		// send to table 11 to check if it needs to go to kernel for ICMP needs frag
		actions = fmt.Sprintf("check_pkt_larger(%d)->reg0[0],resubmit(,11)", maxPktLength)
	}

	if config.IPv4Mode {
		// table 1, established and related connections in zone 64000 go to OVN
		dftFlows = append(dftFlows,
			fmt.Sprintf("cookie=%s, priority=100, table=1, ip, ct_state=+trk+est, "+
				"actions=%s",
				defaultOpenFlowCookie, actions))

		dftFlows = append(dftFlows,
			fmt.Sprintf("cookie=%s, priority=100, table=1, ip, ct_state=+trk+rel, "+
				"actions=%s",
				defaultOpenFlowCookie, actions))
	}

	if config.IPv6Mode {
		// table 1, established and related connections in zone 64000 go to OVN
		dftFlows = append(dftFlows,
			fmt.Sprintf("cookie=%s, priority=100, table=1, ipv6, ct_state=+trk+est, "+
				"actions=%s",
				defaultOpenFlowCookie, actions))

		dftFlows = append(dftFlows,
			fmt.Sprintf("cookie=%s, priority=100, table=1, ipv6, ct_state=+trk+rel, "+
				"actions=%s",
				defaultOpenFlowCookie, actions))
	}

	if config.Gateway.DisableSNATMultipleGWs {
		// table 1, traffic to pod subnet go directly to OVN
		// check packet length larger than MTU + eth header - vlan overhead
		// send to table 11 to check if it needs to go to kernel for ICMP needs frag/packet too big
		for _, clusterEntry := range config.Default.ClusterSubnets {
			cidr := clusterEntry.CIDR
			var ipPrefix string
			if utilnet.IsIPv6CIDR(cidr) {
				ipPrefix = "ipv6"
			} else {
				ipPrefix = "ip"
			}
			dftFlows = append(dftFlows,
				fmt.Sprintf("cookie=%s, priority=15, table=1, %s, %s_dst=%s, "+
					"actions=%s",
					defaultOpenFlowCookie, ipPrefix, ipPrefix, cidr, actions))
		}
	}

	// table 1, we check to see if this dest mac is the shared mac, if so send to host
	dftFlows = append(dftFlows,
		fmt.Sprintf("cookie=%s, priority=10, table=1, dl_dst=%s, actions=output:LOCAL",
			defaultOpenFlowCookie, macAddress))

	if config.IPv6Mode {
		// REMOVEME(trozet) when https://bugzilla.kernel.org/show_bug.cgi?id=11797 is resolved
		// must flood icmpv6 Route Advertisement and Neighbor Advertisement traffic as it fails to create a CT entry
		for _, icmpType := range []int{types.RouteAdvertisementICMPType, types.NeighborAdvertisementICMPType} {
			dftFlows = append(dftFlows,
				fmt.Sprintf("cookie=%s, priority=14, table=1,icmp6,icmpv6_type=%d actions=FLOOD",
					defaultOpenFlowCookie, icmpType))
		}

		// We send BFD traffic both on the host and in ovn
		dftFlows = append(dftFlows,
			fmt.Sprintf("cookie=%s, priority=13, table=1, in_port=%s, udp6, tp_dst=3784, actions=output:%s,output:LOCAL",
				defaultOpenFlowCookie, ofportPhys, ofportPatch))
	}

	if config.IPv4Mode {
		// We send BFD traffic both on the host and in ovn
		dftFlows = append(dftFlows,
			fmt.Sprintf("cookie=%s, priority=13, table=1, in_port=%s, udp, tp_dst=3784, actions=output:%s,output:LOCAL",
				defaultOpenFlowCookie, ofportPhys, ofportPatch))
	}

	// New dispatch table 11
	// packets larger than known acceptable MTU need to go to kernel to create ICMP frag needed
	if !config.Gateway.DisablePacketMTUCheck {
		dftFlows = append(dftFlows,
			fmt.Sprintf("cookie=%s, priority=10, table=11, reg0=0x1, "+
				"actions=LOCAL", defaultOpenFlowCookie))
		dftFlows = append(dftFlows,
			fmt.Sprintf("cookie=%s, priority=1, table=11, "+
				"actions=output:%s", defaultOpenFlowCookie, ofportPatch))

	}
	// table 1, all other connections do normal processing
	dftFlows = append(dftFlows,
		fmt.Sprintf("cookie=%s, priority=0, table=1, actions=output:NORMAL", defaultOpenFlowCookie))

	// table 2, dispatch from Host -> OVN
	dftFlows = append(dftFlows,
		fmt.Sprintf("cookie=%s, table=2, "+
			"actions=mod_dl_dst=%s,output:%s", defaultOpenFlowCookie, macAddress, ofportPatch))

	// table 3, dispatch from OVN -> Host
	dftFlows = append(dftFlows,
		fmt.Sprintf("cookie=%s, table=3, "+
			"actions=move:NXM_OF_ETH_DST[]->NXM_OF_ETH_SRC[],mod_dl_dst=%s,output:LOCAL",
			defaultOpenFlowCookie, macAddress))

	// table 4, hairpinned pkts that need to go from OVN -> Host
	// We need to SNAT and masquerade OVN GR IP, send to table 3 for dispatch to Host
	if config.IPv4Mode {
		dftFlows = append(dftFlows,
			fmt.Sprintf("cookie=%s, table=4,ip,"+
				"actions=ct(commit,zone=%d,nat(src=%s),table=3)",
				defaultOpenFlowCookie, OVNMasqCTZone, types.V4OVNMasqueradeIP))
	}
	if config.IPv6Mode {
		dftFlows = append(dftFlows,
			fmt.Sprintf("cookie=%s, table=4,ipv6, "+
				"actions=ct(commit,zone=%d,nat(src=%s),table=3)",
				defaultOpenFlowCookie, OVNMasqCTZone, types.V6OVNMasqueradeIP))
	}
	// table 5, Host Reply traffic to hairpinned svc, need to unDNAT, send to table 2
	if config.IPv4Mode {
		dftFlows = append(dftFlows,
			fmt.Sprintf("cookie=%s, table=5, ip, "+
				"actions=ct(commit,zone=%d,nat,table=2)",
				defaultOpenFlowCookie, HostMasqCTZone))
	}
	if config.IPv6Mode {
		dftFlows = append(dftFlows,
			fmt.Sprintf("cookie=%s, table=5, ipv6, "+
				"actions=ct(commit,zone=%d,nat,table=2)",
				defaultOpenFlowCookie, HostMasqCTZone))
	}

	// add health check function to check default OpenFlow flows are on the shared gateway bridge
	ofm := &openflowManager{
		gwBridge:    gwBridge,
		physIntf:    gwIntf,
		patchIntf:   patchPort,
		ofportPhys:  ofportPhys,
		ofportPatch: ofportPatch,
		flowCache:   make(map[string][]string),
		flowMutex:   sync.Mutex{},
		flowChan:    make(chan struct{}, 1),
	}

	ofm.updateFlowCacheEntry("NORMAL", []string{fmt.Sprintf("table=0,priority=0,actions=%s\n", util.NormalAction)})
	ofm.updateFlowCacheEntry("DEFAULT", dftFlows)

	// defer flowSync until syncService() to prevent the existing service OpenFlows being deleted
	return ofm, nil
}

func newSharedGateway(nodeName string, subnets []*net.IPNet, gwNextHops []net.IP, gwIntf string, nodeAnnotator kube.Annotator) (*gateway, error) {
	klog.Info("Creating new shared gateway")
	gw := &gateway{}

	bridgeName, uplinkName, macAddress, ips, err := gatewayInitInternal(
		nodeName, gwIntf, subnets, gwNextHops, nodeAnnotator)
	if err != nil {
		return nil, err
	}

	// the name of the patch port created by ovn-controller is of the form
	// patch-<logical_port_name_of_localnet_port>-to-br-int
	patchPort := "patch-" + bridgeName + "_" + nodeName + "-to-br-int"

	// add masquerade subnet route to avoid zeroconf routes
	if config.IPv4Mode {
		bridgeLink, err := util.LinkSetUp(bridgeName)
		if err != nil {
			return nil, fmt.Errorf("unable to find shared gw bridge interface: %s", bridgeName)
		}
		v4nextHops, err := util.MatchIPFamily(false, gwNextHops)
		if err != nil {
			return nil, fmt.Errorf("no valid ipv4 next hop exists: %v", err)
		}
		_, masqIPNet, _ := net.ParseCIDR(types.V4MasqueradeSubnet)
		if exists, err := util.LinkRouteExists(bridgeLink, v4nextHops[0], masqIPNet); err == nil && !exists {
			err = util.LinkRoutesAdd(bridgeLink, v4nextHops[0], []*net.IPNet{masqIPNet}, 0)
			if err != nil {
				if os.IsExist(err) {
					klog.V(5).Infof("Ignoring error %s from 'route add %s via %s'",
						err.Error(), masqIPNet, v4nextHops[0])
				} else {
					return nil, fmt.Errorf("unable to add OVN masquerade route to host, error: %v", err)
				}
			}
		} else if err != nil {
			return nil, fmt.Errorf("failed to check if route exists for masquerade subnet, error: %v", err)
		}
	}

	// OCP HACK -- block MCS ports
	rules := []iptRule{}
	if config.IPv4Mode {
		generateBlockMCSRules(&rules, iptables.ProtocolIPv4)
	}
	if config.IPv6Mode {
		generateBlockMCSRules(&rules, iptables.ProtocolIPv6)
	}
	if err := addIptRules(rules); err != nil {
		return nil, fmt.Errorf("failed to setup MCS-blocking rules: %w", err)
	}
	// END OCP HACK

	gw.readyFunc = func() (bool, error) {
		return gatewayReady(patchPort)
	}

	gw.initFunc = func() error {
		// Program cluster.GatewayIntf to let non-pod traffic to go to host
		// stack
		klog.Info("Creating Shared Gateway Openflow Manager")
		var err error

		gw.openflowManager, err = newSharedGatewayOpenFlowManager(patchPort, macAddress.String(), bridgeName, uplinkName, ips)
		if err != nil {
			return err
		}

		if config.Gateway.NodeportEnable {
			klog.Info("Creating Shared Gateway Node Port Watcher")
			gw.nodePortWatcher, err = newNodePortWatcher(patchPort, bridgeName, uplinkName, gw.openflowManager)
			if err != nil {
				return err
			}
		} else {
			// no service OpenFlows, request to sync flows now.
			gw.openflowManager.requestFlowSync()
		}
		return nil
	}

	klog.Info("Shared Gateway Creation Complete")
	return gw, nil
}

func newNodePortWatcher(patchPort, gwBridge, gwIntf string, ofm *openflowManager) (*nodePortWatcher, error) {
	// Get ofport of patchPort
	ofportPatch, stderr, err := util.RunOVSVsctl("--if-exists", "get",
		"interface", patchPort, "ofport")
	if err != nil {
		return nil, fmt.Errorf("failed to get ofport of %s, stderr: %q, error: %v",
			patchPort, stderr, err)
	}

	// Get ofport of physical interface
	ofportPhys, stderr, err := util.RunOVSVsctl("--if-exists", "get",
		"interface", gwIntf, "ofport")
	if err != nil {
		return nil, fmt.Errorf("failed to get ofport of %s, stderr: %q, error: %v",
			gwIntf, stderr, err)
	}

	// In the shared gateway mode, the NodePort service is handled by the OpenFlow flows configured
	// on the OVS bridge in the host. These flows act only on the packets coming in from outside
	// of the node. If someone on the node is trying to access the NodePort service, those packets
	// will not be processed by the OpenFlow flows, so we need to add iptable rules that DNATs the
	// NodePortIP:NodePort to ClusterServiceIP:Port.
	if err := initSharedGatewayIPTables(); err != nil {
		return nil, err
	}

	npw := &nodePortWatcher{
		ofportPhys:  ofportPhys,
		ofportPatch: ofportPatch,
		gwBridge:    gwBridge,
		ofm:         ofm,
	}
	return npw, nil
}

func cleanupSharedGateway() error {
	// NicToBridge() may be created before-hand, only delete the patch port here
	stdout, stderr, err := util.RunOVSVsctl("--columns=name", "--no-heading", "find", "port",
		"external_ids:ovn-localnet-port!=_")
	if err != nil {
		return fmt.Errorf("failed to get ovn-localnet-port port stderr:%s (%v)", stderr, err)
	}
	ports := strings.Fields(strings.Trim(stdout, "\""))
	for _, port := range ports {
		_, stderr, err := util.RunOVSVsctl("--if-exists", "del-port", strings.Trim(port, "\""))
		if err != nil {
			return fmt.Errorf("failed to delete port %s stderr:%s (%v)", port, stderr, err)
		}
	}

	// Get the OVS bridge name from ovn-bridge-mappings
	stdout, stderr, err = util.RunOVSVsctl("--if-exists", "get", "Open_vSwitch", ".",
		"external_ids:ovn-bridge-mappings")
	if err != nil {
		return fmt.Errorf("failed to get ovn-bridge-mappings stderr:%s (%v)", stderr, err)
	}
	// skip the existing mapping setting for the specified physicalNetworkName
	bridgeName := ""
	bridgeMappings := strings.Split(stdout, ",")
	for _, bridgeMapping := range bridgeMappings {
		m := strings.Split(bridgeMapping, ":")
		if network := m[0]; network == types.PhysicalNetworkName {
			bridgeName = m[1]
			break
		}
	}
	if len(bridgeName) == 0 {
		return nil
	}

	_, stderr, err = util.AddOFFlowWithSpecificAction(bridgeName, util.NormalAction)
	if err != nil {
		return fmt.Errorf("failed to replace-flows on bridge %q stderr:%s (%v)", bridgeName, stderr, err)
	}

	cleanupSharedGatewayIPTChains()
	return nil
}

func svcToCookie(namespace string, name string, token string, port int32) (string, error) {
	id := fmt.Sprintf("%s%s%s%d", namespace, name, token, port)
	h := fnv.New64a()
	_, err := h.Write([]byte(id))
	if err != nil {
		return "", err
	}
	return fmt.Sprintf("0x%x", h.Sum64()), nil
}<|MERGE_RESOLUTION|>--- conflicted
+++ resolved
@@ -74,18 +74,12 @@
 					npw.ofm.deleteFlowsByKey(key)
 				} else {
 					npw.ofm.updateFlowCacheEntry(key, []string{
-<<<<<<< HEAD
-						fmt.Sprintf("cookie=%s, priority=100, in_port=%s, %s, tp_dst=%d, "+
-							"actions=%s",
-							cookie, npw.ofportPhys, flowProtocol, svcPort.NodePort, actions)})
-=======
 						fmt.Sprintf("cookie=%s, priority=110, in_port=%s, %s, tp_dst=%d, "+
 							"actions=%s",
 							cookie, npw.ofportPhys, flowProtocol, svcPort.NodePort, actions),
 						fmt.Sprintf("cookie=%s, priority=110, in_port=%s, %s, tp_src=%d, "+
 							"actions=output:%s",
 							cookie, npw.ofportPatch, flowProtocol, svcPort.NodePort, npw.ofportPhys)})
->>>>>>> fe90d858
 				}
 			}
 		}
@@ -121,18 +115,12 @@
 				npw.ofm.deleteFlowsByKey(key)
 			} else {
 				npw.ofm.updateFlowCacheEntry(key, []string{
-<<<<<<< HEAD
-					fmt.Sprintf("cookie=%s, priority=100, in_port=%s, %s, %s=%s, tp_dst=%d, "+
-						"actions=%s",
-						cookie, npw.ofportPhys, flowProtocol, nwDst, ing.IP, svcPort.Port, actions)})
-=======
 					fmt.Sprintf("cookie=%s, priority=110, in_port=%s, %s, %s=%s, tp_dst=%d, "+
 						"actions=%s",
 						cookie, npw.ofportPhys, flowProtocol, nwDst, ing.IP, svcPort.Port, actions),
 					fmt.Sprintf("cookie=%s, priority=110, in_port=%s, %s, %s=%s, tp_src=%d, "+
 						"actions=output:%s",
 						cookie, npw.ofportPatch, flowProtocol, nwSrc, ing.IP, svcPort.Port, npw.ofportPhys)})
->>>>>>> fe90d858
 			}
 		}
 
@@ -156,18 +144,12 @@
 				npw.ofm.deleteFlowsByKey(key)
 			} else {
 				npw.ofm.updateFlowCacheEntry(key, []string{
-<<<<<<< HEAD
-					fmt.Sprintf("cookie=%s, priority=100, in_port=%s, %s, %s=%s, tp_dst=%d, "+
-						"actions=%s",
-						cookie, npw.ofportPhys, flowProtocol, nwDst, externalIP, svcPort.Port, actions)})
-=======
 					fmt.Sprintf("cookie=%s, priority=110, in_port=%s, %s, %s=%s, tp_dst=%d, "+
 						"actions=%s",
 						cookie, npw.ofportPhys, flowProtocol, nwDst, externalIP, svcPort.Port, actions),
 					fmt.Sprintf("cookie=%s, priority=110, in_port=%s, %s, %s=%s, tp_src=%d, "+
 						"actions=output:%s",
 						cookie, npw.ofportPatch, flowProtocol, nwSrc, externalIP, svcPort.Port, npw.ofportPhys)})
->>>>>>> fe90d858
 			}
 		}
 	}
