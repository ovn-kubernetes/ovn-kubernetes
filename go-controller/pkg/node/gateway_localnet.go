--- conflicted
+++ resolved
@@ -51,7 +51,6 @@
 		}
 	}
 
-<<<<<<< HEAD
 	// OCP HACK
 	// Do not configure OVS bridge for local gateway mode with a gateway iface of none
 	// For SDN->OVN migration, see https://github.com/openshift/ovn-kubernetes/pull/281
@@ -63,7 +62,7 @@
 		}
 		// END OCP HACK
 	} else {
-		bridgeName, uplinkName, _, _, err := gatewayInitInternal(
+		bridgeName, uplinkName, macAddress, _, err := gatewayInitInternal(
 			nodeName, gwIntf, hostSubnets, gwNextHops, nodeAnnotator)
 		if err != nil {
 			return nil, err
@@ -72,15 +71,9 @@
 		gw.initFunc = func() error {
 			klog.Info("Creating Local Gateway Openflow Manager")
 			var err error
-			gw.openflowManager, err = newLocalGatewayOpenflowManager(nodeName, bridgeName, uplinkName)
+			gw.openflowManager, err = newLocalGatewayOpenflowManager(nodeName, macAddress.String(), bridgeName, uplinkName)
 			return err
 		}
-=======
-	bridgeName, uplinkName, macAddress, _, err := gatewayInitInternal(
-		nodeName, gwIntf, hostSubnets, gwNextHops, nodeAnnotator)
-	if err != nil {
-		return nil, err
->>>>>>> db7d3e3e
 	}
 
 	if config.Gateway.NodeportEnable {
@@ -98,16 +91,6 @@
 		gw.localPortWatcher = newLocalPortWatcher(gatewayIfAddrs, recorder, localAddrSet)
 	}
 
-<<<<<<< HEAD
-=======
-	gw.initFunc = func() error {
-		klog.Info("Creating Local Gateway Openflow Manager")
-		var err error
-		gw.openflowManager, err = newLocalGatewayOpenflowManager(nodeName, macAddress.String(), bridgeName, uplinkName)
-		return err
-	}
-
->>>>>>> db7d3e3e
 	return gw, nil
 }
 
