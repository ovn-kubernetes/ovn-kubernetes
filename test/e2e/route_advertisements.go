package e2e

import (
	"context"
	"fmt"
	"math/rand"
	"net"
	"strings"

	"time"

	"github.com/onsi/ginkgo/v2"
	"github.com/onsi/gomega"
	rav1 "github.com/ovn-org/ovn-kubernetes/go-controller/pkg/crd/routeadvertisements/v1"
	raclientset "github.com/ovn-org/ovn-kubernetes/go-controller/pkg/crd/routeadvertisements/v1/apis/clientset/versioned"
	apitypes "github.com/ovn-org/ovn-kubernetes/go-controller/pkg/crd/types"
	udnv1 "github.com/ovn-org/ovn-kubernetes/go-controller/pkg/crd/userdefinednetwork/v1"
	udnclientset "github.com/ovn-org/ovn-kubernetes/go-controller/pkg/crd/userdefinednetwork/v1/apis/clientset/versioned"
	"github.com/ovn-org/ovn-kubernetes/test/e2e/infraprovider"
	infraapi "github.com/ovn-org/ovn-kubernetes/test/e2e/infraprovider/api"

	corev1 "k8s.io/api/core/v1"
	apierrors "k8s.io/apimachinery/pkg/api/errors"
	"k8s.io/apimachinery/pkg/api/meta"
	metav1 "k8s.io/apimachinery/pkg/apis/meta/v1"
	"k8s.io/kubernetes/test/e2e/framework"
	e2ekubectl "k8s.io/kubernetes/test/e2e/framework/kubectl"
	e2enode "k8s.io/kubernetes/test/e2e/framework/node"
	e2epod "k8s.io/kubernetes/test/e2e/framework/pod"
	e2epodoutput "k8s.io/kubernetes/test/e2e/framework/pod/output"
	e2eservice "k8s.io/kubernetes/test/e2e/framework/service"
	e2eskipper "k8s.io/kubernetes/test/e2e/framework/skipper"
	utilnet "k8s.io/utils/net"
)

var _ = ginkgo.Describe("BGP: Pod to external server when default podNetwork is advertised", func() {
	const (
		serverContainerName    = "bgpserver"
		routerContainerName    = "frr"
		echoClientPodName      = "echo-client-pod"
		bgpExternalNetworkName = "bgpnet"
	)
	var serverContainerIPs []string
	var frrContainerIPv4, frrContainerIPv6 string
	var nodes *corev1.NodeList
	f := wrappedTestFramework("pod2external-route-advertisements")

	ginkgo.BeforeEach(func() {
		serverContainerIPs = []string{}
		bgpNetwork, err := infraprovider.Get().GetNetwork(bgpExternalNetworkName)
		framework.ExpectNoError(err, "must get bgpnet network")
		bgpServer := infraapi.ExternalContainer{Name: serverContainerName}
		networkInterface, err := infraprovider.Get().GetExternalContainerNetworkInterface(bgpServer, bgpNetwork)
		framework.ExpectNoError(err, "container %s attached to network %s must contain network info", serverContainerName, bgpExternalNetworkName)
		if isIPv4Supported() && len(networkInterface.IPv4) > 0 {
			serverContainerIPs = append(serverContainerIPs, networkInterface.IPv4)
		}
		if isIPv6Supported() && len(networkInterface.IPv6) > 0 {
			serverContainerIPs = append(serverContainerIPs, networkInterface.IPv6)
		}
		framework.Logf("The external server IPs are: %+v", serverContainerIPs)
		providerPrimaryNetwork, err := infraprovider.Get().PrimaryNetwork()
		framework.ExpectNoError(err, "provider primary network must be available")
		externalContainerNetInf, err := infraprovider.Get().GetExternalContainerNetworkInterface(infraapi.ExternalContainer{Name: routerContainerName}, providerPrimaryNetwork)
		framework.ExpectNoError(err, "external container %s network %s information must be available", routerContainerName, providerPrimaryNetwork.Name())
		frrContainerIPv4, frrContainerIPv6 = externalContainerNetInf.IPv4, externalContainerNetInf.IPv6
		framework.Logf("The frr router container IPs are: %s/%s", frrContainerIPv4, frrContainerIPv6)
	})

	ginkgo.When("a client ovnk pod targeting an external server is created", func() {

		var clientPod *corev1.Pod
		var clientPodNodeName string
		var err error

		ginkgo.BeforeEach(func() {
			if !isDefaultNetworkAdvertised() {
				e2eskipper.Skipf(
					"skipping pod to external server tests when podNetwork is not advertised",
				)
			}
			ginkgo.By("Selecting 3 schedulable nodes")
			nodes, err = e2enode.GetBoundedReadySchedulableNodes(context.TODO(), f.ClientSet, 3)
			gomega.Expect(err).NotTo(gomega.HaveOccurred())
			gomega.Expect(len(nodes.Items)).To(gomega.BeNumerically(">", 2))

			ginkgo.By("Selecting node for client pod")
			clientPodNodeName = nodes.Items[1].Name

			ginkgo.By("Creating client pod")
			clientPod = e2epod.NewAgnhostPod(f.Namespace.Name, echoClientPodName, nil, nil, nil)
			clientPod.Spec.NodeName = clientPodNodeName
			for k := range clientPod.Spec.Containers {
				if clientPod.Spec.Containers[k].Name == "agnhost-container" {
					clientPod.Spec.Containers[k].Command = []string{
						"sleep",
						"infinity",
					}
				}
			}
			e2epod.NewPodClient(f).CreateSync(context.TODO(), clientPod)

			gomega.Expect(len(serverContainerIPs)).To(gomega.BeNumerically(">", 0))
		})
		// -----------------               ------------------                         ---------------------
		// |               | 172.26.0.0/16 |                |       172.18.0.0/16     | ovn-control-plane |
		// |   external    |<------------- |   FRR router   |<------ KIND cluster --  ---------------------
		// |    server     |               |                |                         |    ovn-worker     |   (client pod advertised
		// -----------------               ------------------                         ---------------------    using RouteAdvertisements
		//                                                                            |    ovn-worker2    |    from default pod network)
		//                                                                            ---------------------
		// The client pod inside the KIND cluster on the default network exposed using default network Router
		// Advertisement will curl the external server container sitting outside the cluster via a FRR router
		// This test ensures the north-south connectivity is happening through podIP
		ginkgo.It("tests are run towards the external agnhost echo server", func() {
			ginkgo.By("routes from external bgp server are imported by nodes in the cluster")
			bgpNetwork, err := infraprovider.Get().GetNetwork(bgpExternalNetworkName)
			framework.ExpectNoError(err, "network %s must be available and precreated before test run", bgpExternalNetworkName)
			externalServerV4CIDR, externalServerV6CIDR, err := bgpNetwork.IPv4IPv6Subnets()
			framework.ExpectNoError(err, "must get bgpnet subnets")
			framework.Logf("the network cidrs to be imported are v4=%s and v6=%s", externalServerV4CIDR, externalServerV6CIDR)
			for _, node := range nodes.Items {
				ipVer := ""
				bgpRouteCommand := strings.Split(fmt.Sprintf("ip%s route show %s", ipVer, externalServerV4CIDR), " ")
				framework.Logf("Checking for server's route in node %s", node.Name)
				gomega.Eventually(func() bool {
					routes, err := infraprovider.Get().ExecK8NodeCommand(node.GetName(), bgpRouteCommand)
					framework.ExpectNoError(err, "failed to get BGP routes from node")
					framework.Logf("Routes in node %s", routes)
					return strings.Contains(routes, frrContainerIPv4)
				}, 30*time.Second).Should(gomega.BeTrue())
				if isDualStackCluster(nodes) {
					ipVer = " -6"
					nodeIPv6LLA, err := GetNodeIPv6LinkLocalAddressForEth0(routerContainerName)
					gomega.Expect(err).NotTo(gomega.HaveOccurred())
					bgpRouteCommand := strings.Split(fmt.Sprintf("ip%s route show %s", ipVer, externalServerV6CIDR), " ")
					framework.Logf("Checking for server's route in node %s", node.Name)
					gomega.Eventually(func() bool {
						routes, err := infraprovider.Get().ExecK8NodeCommand(node.GetName(), bgpRouteCommand)
						framework.ExpectNoError(err, "failed to get BGP routes from node")
						framework.Logf("Routes in node %s", routes)
						return strings.Contains(routes, nodeIPv6LLA)
					}, 30*time.Second).Should(gomega.BeTrue())
				}
			}

			ginkgo.By("routes to the default pod network are advertised to external frr router")
			// Get the first element in the advertisements array (assuming you want to check the first one)
			gomega.Eventually(func() string {
				podNetworkValue, err := e2ekubectl.RunKubectl("", "get", "ra", "default", "--template={{index .spec.advertisements 0}}")
				if err != nil {
					return ""
				}
				return podNetworkValue
			}, 5*time.Second, time.Second).Should(gomega.Equal("PodNetwork"))

			gomega.Eventually(func() string {
				reason, err := e2ekubectl.RunKubectl("", "get", "ra", "default", "-o", "jsonpath={.status.conditions[?(@.type=='Accepted')].reason}")
				if err != nil {
					return ""
				}
				return reason
			}, 30*time.Second, time.Second).Should(gomega.Equal("Accepted"))

			ginkgo.By("all 3 node's podSubnet routes are exported correctly to external FRR router by frr-k8s speakers")
			// sample
			//10.244.0.0/24 nhid 27 via 172.18.0.3 dev eth0 proto bgp metric 20
			//10.244.1.0/24 nhid 30 via 172.18.0.2 dev eth0 proto bgp metric 20
			//10.244.2.0/24 nhid 25 via 172.18.0.4 dev eth0 proto bgp metric 20
			for _, serverContainerIP := range serverContainerIPs {
				for _, node := range nodes.Items {
					podv4CIDR, podv6CIDR, err := getNodePodCIDRs(node.Name)
					if err != nil {
						framework.Failf("Error retrieving the pod cidr from %s %v", node.Name, err)
					}
					framework.Logf("the pod cidr for node %s-%s is %s", node.Name, podv4CIDR, podv6CIDR)
					ipVer := ""
					podCIDR := podv4CIDR
					nodeIP := e2enode.GetAddressesByTypeAndFamily(&node, corev1.NodeInternalIP, corev1.IPv4Protocol)
					if utilnet.IsIPv6String(serverContainerIP) {
						ipVer = " -6"
						podCIDR = podv6CIDR
						// BGP by default uses LLA as nexthops in its routes
						nodeIPv6LLA, err := GetNodeIPv6LinkLocalAddressForEth0(node.Name)
						gomega.Expect(err).NotTo(gomega.HaveOccurred())
						nodeIP = []string{nodeIPv6LLA}
					}
					gomega.Expect(len(nodeIP)).To(gomega.BeNumerically(">", 0))
					framework.Logf("the nodeIP for node %s is %+v", node.Name, nodeIP)
					externalContainer := infraapi.ExternalContainer{Name: routerContainerName}
					bgpRouteCommand := strings.Split(fmt.Sprintf("ip%s route show %s", ipVer, podCIDR), " ")
					framework.Logf("Checking for node %s's route for pod subnet %s", node.Name, podCIDR)
					gomega.Eventually(func() bool {
						routes, err := infraprovider.Get().ExecExternalContainerCommand(externalContainer, bgpRouteCommand)
						framework.ExpectNoError(err, "failed to get BGP routes from intermediary router")
						framework.Logf("Routes in FRR %s", routes)
						return strings.Contains(routes, nodeIP[0])
					}, 30*time.Second).Should(gomega.BeTrue())
				}
			}

			ginkgo.By("queries to the external server are not SNATed (uses podIP)")
			podv4IP, podv6IP, err := podIPsForDefaultNetwork(f.ClientSet, f.Namespace.Name, clientPod.Name)
			framework.ExpectNoError(err, fmt.Sprintf("Getting podIPs for pod %s failed: %v", clientPod.Name, err))
			framework.Logf("Client pod IP address v4=%s, v6=%s", podv4IP, podv6IP)
			for _, serverContainerIP := range serverContainerIPs {
				ginkgo.By(fmt.Sprintf("Sending request to node IP %s "+
					"and expecting to receive the same payload", serverContainerIP))
				cmd := fmt.Sprintf("curl --max-time 10 -g -q -s http://%s/clientip",
					net.JoinHostPort(serverContainerIP, "8080"),
				)
				framework.Logf("Testing pod to external traffic with command %q", cmd)
				stdout, err := e2epodoutput.RunHostCmdWithRetries(
					clientPod.Namespace,
					clientPod.Name,
					cmd,
					framework.Poll,
					60*time.Second)
				framework.ExpectNoError(err, fmt.Sprintf("Testing pod to external traffic failed: %v", err))
				expectedPodIP := podv4IP
				if isIPv6Supported() && utilnet.IsIPv6String(serverContainerIP) {
					expectedPodIP = podv6IP
					// For IPv6 addresses, need to handle the brackets in the output
					outputIP := strings.TrimPrefix(strings.Split(stdout, "]:")[0], "[")
					gomega.Expect(outputIP).To(gomega.Equal(expectedPodIP),
						fmt.Sprintf("Testing pod %s to external traffic failed while analysing output %v", echoClientPodName, stdout))
				} else {
					// Original IPv4 handling
					gomega.Expect(strings.Split(stdout, ":")[0]).To(gomega.Equal(expectedPodIP),
						fmt.Sprintf("Testing pod %s to external traffic failed while analysing output %v", echoClientPodName, stdout))
				}
			}
		})
	})
})

var _ = ginkgo.Describe("BGP: Pod to external server when CUDN network is advertised", func() {
	const (
		serverContainerName    = "bgpserver"
		routerContainerName    = "frr"
		echoClientPodName      = "echo-client-pod"
		bgpExternalNetworkName = "bgpnet"
		placeholder            = "PLACEHOLDER_NAMESPACE"
	)
	var serverContainerIPs []string
	var frrContainerIPv4, frrContainerIPv6 string
	var nodes *corev1.NodeList
	var clientPod *corev1.Pod

	f := wrappedTestFramework("pod2external-route-advertisements")
	f.SkipNamespaceCreation = true

	ginkgo.BeforeEach(func() {
		var err error
		namespace, err := f.CreateNamespace(context.TODO(), f.BaseName, map[string]string{
			"e2e-framework":           f.BaseName,
			RequiredUDNNamespaceLabel: "",
		})
		gomega.Expect(err).NotTo(gomega.HaveOccurred())
		f.Namespace = namespace

		serverContainerIPs = []string{}

		bgpNetwork, err := infraprovider.Get().GetNetwork(bgpExternalNetworkName) // pre-created network
		framework.ExpectNoError(err, "must get bgpnet network")
		bgpServer := infraapi.ExternalContainer{Name: serverContainerName}
		networkInterface, err := infraprovider.Get().GetExternalContainerNetworkInterface(bgpServer, bgpNetwork)
		framework.ExpectNoError(err, "container %s attached to network %s must contain network info", serverContainerName, bgpExternalNetworkName)
		if isIPv4Supported() && len(networkInterface.IPv4) > 0 {
			serverContainerIPs = append(serverContainerIPs, networkInterface.IPv4)
		}
		if isIPv6Supported() && len(networkInterface.IPv6) > 0 {
			serverContainerIPs = append(serverContainerIPs, networkInterface.IPv6)
		}
		gomega.Expect(len(serverContainerIPs)).Should(gomega.BeNumerically(">", 0), "failed to find external container IPs")
		framework.Logf("The external server IPs are: %+v", serverContainerIPs)
		providerPrimaryNetwork, err := infraprovider.Get().PrimaryNetwork()
		framework.ExpectNoError(err, "provider primary network must be available")
		frrContainer := infraapi.ExternalContainer{Name: routerContainerName}
		networkInterface, err = infraprovider.Get().GetExternalContainerNetworkInterface(frrContainer, providerPrimaryNetwork)
		framework.ExpectNoError(err, "container %s attached to network %s must contain network info", routerContainerName, providerPrimaryNetwork.Name())
		frrContainerIPv4, frrContainerIPv6 = networkInterface.IPv4, networkInterface.IPv6
		framework.Logf("The frr router container IPs are: %s/%s", frrContainerIPv4, frrContainerIPv6)

		// Select nodes here so they're available for all tests
		ginkgo.By("Selecting 3 schedulable nodes")
		nodes, err = e2enode.GetBoundedReadySchedulableNodes(context.TODO(), f.ClientSet, 3)
		gomega.Expect(err).NotTo(gomega.HaveOccurred())
		gomega.Expect(len(nodes.Items)).To(gomega.BeNumerically(">", 2))
	})

	ginkgo.DescribeTable("Route Advertisements",
		func(cudnTemplate *udnv1.ClusterUserDefinedNetwork, ra *rav1.RouteAdvertisements) {
			// set the exact selector
			cudnTemplate.Spec.NamespaceSelector = metav1.LabelSelector{MatchExpressions: []metav1.LabelSelectorRequirement{{
				Key:      "kubernetes.io/metadata.name",
				Operator: metav1.LabelSelectorOpIn,
				Values:   []string{f.Namespace.Name},
			}}}

			// Create CUDN
			ginkgo.By("create ClusterUserDefinedNetwork")
			udnClient, err := udnclientset.NewForConfig(f.ClientConfig())
			gomega.Expect(err).NotTo(gomega.HaveOccurred())
			cUDN, err := udnClient.K8sV1().ClusterUserDefinedNetworks().Create(context.Background(), cudnTemplate, metav1.CreateOptions{})
			gomega.Expect(err).NotTo(gomega.HaveOccurred())
			ginkgo.DeferCleanup(func() {
				udnClient.K8sV1().ClusterUserDefinedNetworks().Delete(context.TODO(), cUDN.Name, metav1.DeleteOptions{})
			})
			gomega.Eventually(clusterUserDefinedNetworkReadyFunc(f.DynamicClient, cUDN.Name), 5*time.Second, time.Second).Should(gomega.Succeed())

			ginkgo.DeferCleanup(func() {
				ginkgo.By(fmt.Sprintf("delete pods in %s namespace to unblock CUDN CR & associate NAD deletion", f.Namespace.Name))
				gomega.Expect(f.ClientSet.CoreV1().Pods(f.Namespace.Name).DeleteCollection(context.Background(), metav1.DeleteOptions{}, metav1.ListOptions{})).To(gomega.Succeed())
			})

			// Create client pod
			ginkgo.By("Creating client pod")
			podSpec := e2epod.NewAgnhostPod(f.Namespace.Name, echoClientPodName, nil, nil, nil)
			podSpec.Spec.NodeName = nodes.Items[1].Name
			for k := range podSpec.Spec.Containers {
				if podSpec.Spec.Containers[k].Name == "agnhost-container" {
					podSpec.Spec.Containers[k].Command = []string{
						"sleep",
						"infinity",
					}
				}
			}
			clientPod = e2epod.NewPodClient(f).CreateSync(context.TODO(), podSpec)

			// Create route advertisement
			ginkgo.By("create router advertisement")
			raClient, err := raclientset.NewForConfig(f.ClientConfig())
			gomega.Expect(err).NotTo(gomega.HaveOccurred())

			ra, err = raClient.K8sV1().RouteAdvertisements().Create(context.TODO(), ra, metav1.CreateOptions{})
			gomega.Expect(err).NotTo(gomega.HaveOccurred())
			ginkgo.DeferCleanup(func() { raClient.K8sV1().RouteAdvertisements().Delete(context.TODO(), ra.Name, metav1.DeleteOptions{}) })
			ginkgo.By("ensure route advertisement matching CUDN was created successfully")
			gomega.Eventually(func() string {
				ra, err := raClient.K8sV1().RouteAdvertisements().Get(context.TODO(), ra.Name, metav1.GetOptions{})
				if err != nil {
					return ""
				}
				condition := meta.FindStatusCondition(ra.Status.Conditions, "Accepted")
				if condition == nil {
					return ""
				}
				return condition.Reason
			}, 30*time.Second, time.Second).Should(gomega.Equal("Accepted"))

			gomega.Expect(len(serverContainerIPs)).To(gomega.BeNumerically(">", 0))

			// -----------------               ------------------                         ---------------------
			// |               | 172.26.0.0/16 |                |       172.18.0.0/16     | ovn-control-plane |
			// |   external    |<------------- |   FRR router   |<------ KIND cluster --  ---------------------
			// |    server     |               |                |                         |    ovn-worker     |   (client UDN pod advertised
			// -----------------               ------------------                         ---------------------    using RouteAdvertisements
			//                                                                            |    ovn-worker2    |    from default pod network)
			//                                                                            ---------------------
			// The client pod inside the KIND cluster on the default network exposed using default network Router
			// Advertisement will curl the external server container sitting outside the cluster via a FRR router
			// This test ensures the north-south connectivity is happening through podIP
			ginkgo.By("routes from external bgp server are imported by nodes in the cluster")
			bgpNetwork, err := infraprovider.Get().GetNetwork(bgpExternalNetworkName)
			framework.ExpectNoError(err, "network %s must be available", bgpExternalNetworkName)
			externalServerV4CIDR, externalServerV6CIDR, err := bgpNetwork.IPv4IPv6Subnets()
			framework.ExpectNoError(err, "must get BGP network subnets")
			framework.Logf("the network cidrs to be imported are v4=%s and v6=%s", externalServerV4CIDR, externalServerV6CIDR)
			for _, node := range nodes.Items {
				ipVer := ""
				bgpRouteCommand := strings.Split(fmt.Sprintf("ip%s route show %s", ipVer, externalServerV4CIDR), " ")
				framework.Logf("Checking for server's route in node %s", node.Name)
				gomega.Eventually(func() bool {
					routes, err := infraprovider.Get().ExecK8NodeCommand(node.GetName(), bgpRouteCommand)
					framework.ExpectNoError(err, "failed to get BGP routes from node")
					framework.Logf("Routes in node %s", routes)
					return strings.Contains(routes, frrContainerIPv4)
				}, 30*time.Second).Should(gomega.BeTrue())
				if isDualStackCluster(nodes) {
					ipVer = " -6"
					nodeIPv6LLA, err := GetNodeIPv6LinkLocalAddressForEth0(routerContainerName)
					gomega.Expect(err).NotTo(gomega.HaveOccurred())
					bgpRouteCommand := strings.Split(fmt.Sprintf("ip%s route show %s", ipVer, externalServerV6CIDR), " ")
					framework.Logf("Checking for server's route in node %s", node.Name)
					gomega.Eventually(func() bool {
						routes, err := infraprovider.Get().ExecK8NodeCommand(node.GetName(), bgpRouteCommand)
						framework.ExpectNoError(err, "failed to get BGP routes from node")
						framework.Logf("Routes in node %s", routes)
						return strings.Contains(routes, nodeIPv6LLA)
					}, 30*time.Second).Should(gomega.BeTrue())
				}
			}

			ginkgo.By("queries to the external server are not SNATed (uses podIP)")
			for _, serverContainerIP := range serverContainerIPs {
				podIP, err := podIPsForUserDefinedPrimaryNetwork(f.ClientSet, f.Namespace.Name, clientPod.Name, namespacedName(f.Namespace.Name, cUDN.Name), 0)
				gomega.Expect(err).NotTo(gomega.HaveOccurred())
				framework.ExpectNoError(err, fmt.Sprintf("Getting podIPs for pod %s failed: %v", clientPod.Name, err))
				framework.Logf("Client pod IP address=%s", podIP)

				ginkgo.By(fmt.Sprintf("Sending request to node IP %s "+
					"and expecting to receive the same payload", serverContainerIP))
				cmd := fmt.Sprintf("curl --max-time 10 -g -q -s http://%s/clientip",
					net.JoinHostPort(serverContainerIP, "8080"),
				)
				framework.Logf("Testing pod to external traffic with command %q", cmd)
				stdout, err := e2epodoutput.RunHostCmdWithRetries(
					clientPod.Namespace,
					clientPod.Name,
					cmd,
					framework.Poll,
					60*time.Second)
				framework.ExpectNoError(err, fmt.Sprintf("Testing pod to external traffic failed: %v", err))
				if isIPv6Supported() && utilnet.IsIPv6String(serverContainerIP) {
					podIP, err = podIPsForUserDefinedPrimaryNetwork(f.ClientSet, f.Namespace.Name, clientPod.Name, namespacedName(f.Namespace.Name, cUDN.Name), 1)
					// For IPv6 addresses, need to handle the brackets in the output
					outputIP := strings.TrimPrefix(strings.Split(stdout, "]:")[0], "[")
					gomega.Expect(outputIP).To(gomega.Equal(podIP),
						fmt.Sprintf("Testing pod %s to external traffic failed while analysing output %v", echoClientPodName, stdout))
				} else {
					// Original IPv4 handling
					gomega.Expect(strings.Split(stdout, ":")[0]).To(gomega.Equal(podIP),
						fmt.Sprintf("Testing pod %s to external traffic failed while analysing output %v", echoClientPodName, stdout))
				}
			}
		},
		ginkgo.Entry("layer3",
			&udnv1.ClusterUserDefinedNetwork{
				ObjectMeta: metav1.ObjectMeta{
					GenerateName: "bgp-udn-layer3-network",
					Labels:       map[string]string{"bgp-udn-layer3-network": ""},
				},
				Spec: udnv1.ClusterUserDefinedNetworkSpec{
					Network: udnv1.NetworkSpec{
						Topology: udnv1.NetworkTopologyLayer3,
						Layer3: &udnv1.Layer3Config{
							Role: "Primary",
							Subnets: generateL3Subnets(udnv1.Layer3Subnet{
								CIDR:       "103.103.0.0/16",
								HostSubnet: 24,
							}, udnv1.Layer3Subnet{
								CIDR:       "2014:100:200::0/60",
								HostSubnet: 64,
							}),
						},
					},
				},
			},
			&rav1.RouteAdvertisements{
				ObjectMeta: metav1.ObjectMeta{
					Name: "bgp-udn-layer3-network-ra",
				},
				Spec: rav1.RouteAdvertisementsSpec{
					NetworkSelectors: apitypes.NetworkSelectors{
						apitypes.NetworkSelector{
							NetworkSelectionType: apitypes.ClusterUserDefinedNetworks,
							ClusterUserDefinedNetworkSelector: &apitypes.ClusterUserDefinedNetworkSelector{
								NetworkSelector: metav1.LabelSelector{
									MatchLabels: map[string]string{"bgp-udn-layer3-network": ""},
								},
							},
						},
					},
					NodeSelector:             metav1.LabelSelector{},
					FRRConfigurationSelector: metav1.LabelSelector{},
					Advertisements: []rav1.AdvertisementType{
						rav1.PodNetwork,
					},
				},
			},
		),
		ginkgo.Entry("layer2",
			&udnv1.ClusterUserDefinedNetwork{
				ObjectMeta: metav1.ObjectMeta{
					GenerateName: "bgp-udn-layer2-network",
					Labels:       map[string]string{"bgp-udn-layer2-network": ""},
				},
				Spec: udnv1.ClusterUserDefinedNetworkSpec{
					Network: udnv1.NetworkSpec{
						Topology: udnv1.NetworkTopologyLayer2,
						Layer2: &udnv1.Layer2Config{
							Role:    "Primary",
							Subnets: generateL2Subnets("103.0.0.0/16", "2014:100::0/60"),
						},
					},
				},
			},
			&rav1.RouteAdvertisements{
				ObjectMeta: metav1.ObjectMeta{
					Name: "bgp-udn-layer2-network-ra",
				},
				Spec: rav1.RouteAdvertisementsSpec{
					NetworkSelectors: apitypes.NetworkSelectors{
						apitypes.NetworkSelector{
							NetworkSelectionType: apitypes.ClusterUserDefinedNetworks,
							ClusterUserDefinedNetworkSelector: &apitypes.ClusterUserDefinedNetworkSelector{
								NetworkSelector: metav1.LabelSelector{
									MatchLabels: map[string]string{"bgp-udn-layer2-network": ""},
								},
							},
						},
					},
					NodeSelector:             metav1.LabelSelector{},
					FRRConfigurationSelector: metav1.LabelSelector{},
					Advertisements: []rav1.AdvertisementType{
						rav1.PodNetwork,
					},
				},
			},
		),
	)
})

var _ = ginkgo.DescribeTableSubtree("BGP: isolation between advertised networks",
	func(cudnATemplate, cudnBTemplate *udnv1.ClusterUserDefinedNetwork) {
		const curlConnectionTimeoutCode = "28"
		const (
			ipFamilyV4 = iota
			ipFamilyV6
		)

		f := wrappedTestFramework("bpp-network-isolation")
		f.SkipNamespaceCreation = true
		var udnNamespaceA, udnNamespaceB *corev1.Namespace
		var nodes *corev1.NodeList
		// podsNetA has 3 pods in cudnA, two are on nodes[0] and the last one is on nodes[1] - done in BeforeEach
		var podsNetA []*corev1.Pod

		// podNetB is in cudnB hosted on nodes[1], podNetDefault is in the default network hosted on nodes[1] - done in BeforeEach
		var podNetB, podNetDefault *corev1.Pod
		var svcNetA, svcNetB, svcNetDefault *corev1.Service
		var cudnA, cudnB *udnv1.ClusterUserDefinedNetwork
		var ra *rav1.RouteAdvertisements
		var hostNetworkPort int
		ginkgo.BeforeEach(func() {
			ginkgo.By("Configuring primary UDN namespaces")
			var err error
			udnNamespaceA, err = f.CreateNamespace(context.TODO(), f.BaseName, map[string]string{
				"e2e-framework":           f.BaseName,
				RequiredUDNNamespaceLabel: "",
			})
			gomega.Expect(err).NotTo(gomega.HaveOccurred())
			f.Namespace = udnNamespaceA
			udnNamespaceB, err = f.CreateNamespace(context.TODO(), f.BaseName, map[string]string{
				"e2e-framework":           f.BaseName,
				RequiredUDNNamespaceLabel: "",
			})
			gomega.Expect(err).NotTo(gomega.HaveOccurred())

			ginkgo.By("Configuring networks")
			cudnATemplate.Spec.NamespaceSelector = metav1.LabelSelector{MatchExpressions: []metav1.LabelSelectorRequirement{{
				Key:      "kubernetes.io/metadata.name",
				Operator: metav1.LabelSelectorOpIn,
				Values:   []string{udnNamespaceA.Name},
			}}}
			cudnBTemplate.Spec.NamespaceSelector = metav1.LabelSelector{MatchExpressions: []metav1.LabelSelectorRequirement{{
				Key:      "kubernetes.io/metadata.name",
				Operator: metav1.LabelSelectorOpIn,
				Values:   []string{udnNamespaceB.Name},
			}}}

			// set a common label used to advertise both networks with one RA
			cudnATemplate.Labels["advertised-networks-isolation"] = ""
			cudnBTemplate.Labels["advertised-networks-isolation"] = ""

			udnClient, err := udnclientset.NewForConfig(f.ClientConfig())
			gomega.Expect(err).NotTo(gomega.HaveOccurred())

			cudnA, err = udnClient.K8sV1().ClusterUserDefinedNetworks().Create(context.Background(), cudnATemplate, metav1.CreateOptions{})
			gomega.Expect(err).NotTo(gomega.HaveOccurred())

			cudnB, err = udnClient.K8sV1().ClusterUserDefinedNetworks().Create(context.Background(), cudnBTemplate, metav1.CreateOptions{})
			gomega.Expect(err).NotTo(gomega.HaveOccurred())

			ginkgo.By("Waiting for networks to be ready")
			gomega.Eventually(clusterUserDefinedNetworkReadyFunc(f.DynamicClient, cudnA.Name), 5*time.Second, time.Second).Should(gomega.Succeed())
			gomega.Eventually(clusterUserDefinedNetworkReadyFunc(f.DynamicClient, cudnB.Name), 5*time.Second, time.Second).Should(gomega.Succeed())

			ginkgo.By("Selecting 3 schedulable nodes")
			nodes, err = e2enode.GetReadySchedulableNodes(context.TODO(), f.ClientSet)
			gomega.Expect(err).NotTo(gomega.HaveOccurred())
			gomega.Expect(len(nodes.Items)).To(gomega.BeNumerically(">", 2))
			// create host networked pod
			ginkgo.By("Creating host network pods on each node")
			// get random port in case the test retries and port is already in use on host node
			min := 25000
			max := 25999
			hostNetworkPort = rand.Intn(max-min+1) + min
			framework.Logf("Random host networked port chosen: %d", hostNetworkPort)
			for _, node := range nodes.Items {
				// this creates a udp / http netexec listener which is able to receive the "hostname"
				// command. We use this to validate that each endpoint is received at least once
				args := []string{
					"netexec",
					fmt.Sprintf("--http-port=%d", hostNetworkPort),
					fmt.Sprintf("--udp-port=%d", hostNetworkPort),
				}

				// create host networked Pods
				_, err := createPod(f, node.Name+"-hostnet-ep", node.Name, f.Namespace.Name, []string{}, map[string]string{}, func(p *corev1.Pod) {
					p.Spec.Containers[0].Args = args
					p.Spec.HostNetwork = true
				})

				framework.ExpectNoError(err)
			}

			ginkgo.By("Setting up pods and services")
			podsNetA = []*corev1.Pod{}
			pod := e2epod.NewAgnhostPod(udnNamespaceA.Name, fmt.Sprintf("pod-1-%s-net-%s", nodes.Items[0].Name, cudnA.Name), nil, nil, []corev1.ContainerPort{{ContainerPort: 8080}}, "netexec")
			pod.Spec.NodeName = nodes.Items[0].Name
			pod.Labels = map[string]string{"network": cudnA.Name}
			podsNetA = append(podsNetA, e2epod.NewPodClient(f).CreateSync(context.TODO(), pod))

			pod.Name = fmt.Sprintf("pod-2-%s-net-%s", nodes.Items[0].Name, cudnA.Name)
			podsNetA = append(podsNetA, e2epod.NewPodClient(f).CreateSync(context.TODO(), pod))

			pod.Name = fmt.Sprintf("pod-3-%s-net-%s", nodes.Items[1].Name, cudnA.Name)
			pod.Spec.NodeName = nodes.Items[1].Name
			podsNetA = append(podsNetA, e2epod.NewPodClient(f).CreateSync(context.TODO(), pod))

			svc := e2eservice.CreateServiceSpec(fmt.Sprintf("service-%s", cudnA.Name), "", false, pod.Labels)
			svc.Spec.Ports = []corev1.ServicePort{{Port: 8080}}
			familyPolicy := corev1.IPFamilyPolicyPreferDualStack
			svc.Spec.IPFamilyPolicy = &familyPolicy
			svc.Spec.Type = corev1.ServiceTypeNodePort
			svcNetA, err = f.ClientSet.CoreV1().Services(pod.Namespace).Create(context.Background(), svc, metav1.CreateOptions{})
			gomega.Expect(err).NotTo(gomega.HaveOccurred())

			pod.Name = fmt.Sprintf("pod-1-%s-net-%s", nodes.Items[1].Name, cudnB.Name)
			pod.Namespace = udnNamespaceB.Name
			pod.Labels = map[string]string{"network": cudnB.Name}
			podNetB = e2epod.PodClientNS(f, udnNamespaceB.Name).CreateSync(context.TODO(), pod)
			framework.Logf("created pod %s/%s", podNetB.Namespace, podNetB.Name)

			svc.Name = fmt.Sprintf("service-%s", cudnB.Name)
			svc.Namespace = pod.Namespace
			svc.Spec.Selector = pod.Labels
			svcNetB, err = f.ClientSet.CoreV1().Services(pod.Namespace).Create(context.Background(), svc, metav1.CreateOptions{})
			gomega.Expect(err).NotTo(gomega.HaveOccurred())

			pod.Name = fmt.Sprintf("pod-1-%s-net-default", nodes.Items[1].Name)
			pod.Namespace = "default"
			pod.Labels = map[string]string{"network": "default"}
			podNetDefault = e2epod.PodClientNS(f, "default").CreateSync(context.TODO(), pod)

			svc.Name = fmt.Sprintf("service-default")
			svc.Namespace = "default"
			svc.Spec.Selector = pod.Labels
			svc.Spec.Type = corev1.ServiceTypeNodePort
			svcNetDefault, err = f.ClientSet.CoreV1().Services(pod.Namespace).Create(context.Background(), svc, metav1.CreateOptions{})
			gomega.Expect(err).NotTo(gomega.HaveOccurred())

			ginkgo.By("Expose networks")
			ra = &rav1.RouteAdvertisements{
				ObjectMeta: metav1.ObjectMeta{
					GenerateName: "advertised-networks-isolation-ra",
				},
				Spec: rav1.RouteAdvertisementsSpec{
					NetworkSelectors: apitypes.NetworkSelectors{
						apitypes.NetworkSelector{
							NetworkSelectionType: apitypes.ClusterUserDefinedNetworks,
							ClusterUserDefinedNetworkSelector: &apitypes.ClusterUserDefinedNetworkSelector{
								NetworkSelector: metav1.LabelSelector{
									MatchLabels: map[string]string{"advertised-networks-isolation": ""},
								},
							},
						},
					},
					NodeSelector:             metav1.LabelSelector{},
					FRRConfigurationSelector: metav1.LabelSelector{},
					Advertisements: []rav1.AdvertisementType{
						rav1.PodNetwork,
					},
				},
			}

			raClient, err := raclientset.NewForConfig(f.ClientConfig())
			gomega.Expect(err).NotTo(gomega.HaveOccurred())

			ra, err = raClient.K8sV1().RouteAdvertisements().Create(context.TODO(), ra, metav1.CreateOptions{})
			gomega.Expect(err).NotTo(gomega.HaveOccurred())

			ginkgo.By("ensure route advertisement matching both networks was created successfully")
			gomega.Eventually(func() string {
				ra, err := raClient.K8sV1().RouteAdvertisements().Get(context.TODO(), ra.Name, metav1.GetOptions{})
				if err != nil {
					return ""
				}
				condition := meta.FindStatusCondition(ra.Status.Conditions, "Accepted")
				if condition == nil {
					return ""
				}
				return condition.Reason
			}, 30*time.Second, time.Second).Should(gomega.Equal("Accepted"))
		})

		ginkgo.AfterEach(func() {
			gomega.Expect(f.ClientSet.CoreV1().Pods(udnNamespaceA.Name).DeleteCollection(context.Background(), metav1.DeleteOptions{}, metav1.ListOptions{})).To(gomega.Succeed())
			gomega.Expect(f.ClientSet.CoreV1().Pods(udnNamespaceB.Name).DeleteCollection(context.Background(), metav1.DeleteOptions{}, metav1.ListOptions{})).To(gomega.Succeed())

			udnClient, err := udnclientset.NewForConfig(f.ClientConfig())
			gomega.Expect(err).NotTo(gomega.HaveOccurred())
			if cudnB != nil {
				err = udnClient.K8sV1().ClusterUserDefinedNetworks().Delete(context.TODO(), cudnB.Name, metav1.DeleteOptions{})
				gomega.Expect(err).NotTo(gomega.HaveOccurred())
				gomega.Eventually(func() bool {
					_, err := udnClient.K8sV1().ClusterUserDefinedNetworks().Get(context.TODO(), cudnB.Name, metav1.GetOptions{})
					return apierrors.IsNotFound(err)
				}, time.Second*30).Should(gomega.BeTrue())
				cudnB = nil
			}
			if cudnA != nil {
				err = udnClient.K8sV1().ClusterUserDefinedNetworks().Delete(context.TODO(), cudnA.Name, metav1.DeleteOptions{})
				gomega.Expect(err).NotTo(gomega.HaveOccurred())
				gomega.Eventually(func() bool {
					_, err := udnClient.K8sV1().ClusterUserDefinedNetworks().Get(context.TODO(), cudnA.Name, metav1.GetOptions{})
					return apierrors.IsNotFound(err)
				}, time.Second*30).Should(gomega.BeTrue())
				cudnA = nil
			}

			if podNetDefault != nil {
				err = f.ClientSet.CoreV1().Pods(podNetDefault.Namespace).Delete(context.Background(), podNetDefault.Name, metav1.DeleteOptions{})
				gomega.Expect(err).NotTo(gomega.HaveOccurred())
				podNetDefault = nil
			}
			if svcNetDefault != nil {
				err = f.ClientSet.CoreV1().Services(svcNetDefault.Namespace).Delete(context.Background(), svcNetDefault.Name, metav1.DeleteOptions{})
				gomega.Expect(err).NotTo(gomega.HaveOccurred())
				svcNetDefault = nil
			}

			raClient, err := raclientset.NewForConfig(f.ClientConfig())
			gomega.Expect(err).NotTo(gomega.HaveOccurred())

			if ra != nil {
				err = raClient.K8sV1().RouteAdvertisements().Delete(context.TODO(), ra.Name, metav1.DeleteOptions{})
				gomega.Expect(err).NotTo(gomega.HaveOccurred())
				ra = nil
			}
		})

		ginkgo.DescribeTable("connectivity between networks",
			func(connInfo func(ipFamilyIndex int) (clientName string, clientNamespace string, dst string, expectedOutput string, expectErr bool)) {
				// checkConnectivity performs a curl command from a specified client (pod or node)
				// to targetAddress. If clientNamespace is empty the function assumes clientName is a node that will be used as the
				// client.
				var checkConnectivity = func(clientName, clientNamespace, targetAddress string) (string, error) {
					curlCmd := []string{"curl", "-g", "-q", "-s", "--max-time", "2", "--insecure", targetAddress}
					var out string
					var err error
					if clientNamespace != "" {
						framework.Logf("Attempting connectivity from pod: %s/%s -> %s", clientNamespace, clientName, targetAddress)
						stdout, stderr, err := e2epodoutput.RunHostCmdWithFullOutput(clientNamespace, clientName, strings.Join(curlCmd, " "))
						out = stdout + "\n" + stderr
						if err != nil {
							return out, fmt.Errorf("connectivity check failed from Pod %s/%s to %s: %w", clientNamespace, clientName, targetAddress, err)
						}
					} else {
						framework.Logf("Attempting connectivity from node: %s -> %s", clientName, targetAddress)
						out, err = infraprovider.Get().ExecK8NodeCommand(clientName, curlCmd)
						if err != nil {
							// out is empty on error and error contains out...
							return err.Error(), fmt.Errorf("connectivity check failed from node %s to %s: %w", clientName, targetAddress, err)
						}
					}

					client := clientName
					if clientNamespace != "" {
						client = clientNamespace + "/" + client
					}
					framework.Logf("Connectivity check successful:'%s' -> %s", client, targetAddress)
					return out, nil
				}
				clientName, clientNamespace, dst, expectedOutput, expectErr := connInfo(ipFamilyV4)

				asyncAssertion := gomega.Eventually
				timeout := time.Second * 30
				if expectErr {
					// When the connectivity check is expected to fail it should be failing consistently
					asyncAssertion = gomega.Consistently
					timeout = time.Second * 15
				}
				asyncAssertion(func() error {
					out, err := checkConnectivity(clientName, clientNamespace, dst)
					if expectErr != (err != nil) {
						return fmt.Errorf("expected connectivity check to return error(%t), got %v, output %v", expectErr, err, out)
					}
					if expectedOutput != "" {
						if !strings.Contains(out, expectedOutput) {
							return fmt.Errorf("expected connectivity check to contain %q, got %q", expectedOutput, out)
						}
					}
					if isIPv6Supported() && isIPv4Supported() {
						// use ipFamilyIndex of 1 to pick the IPv6 addresses
						clientName, clientNamespace, dst, expectedOutput, expectErr := connInfo(ipFamilyV6)
						out, err := checkConnectivity(clientName, clientNamespace, dst)
						if expectErr != (err != nil) {
							return fmt.Errorf("expected connectivity check to return error(%t), got %v, output %v", expectErr, err, out)
						}
						if expectedOutput != "" {
							if !strings.Contains(out, expectedOutput) {
								return fmt.Errorf("expected connectivity check to contain %q, got %q", expectedOutput, out)
							}
						}
					}
					return nil
				}, timeout).Should(gomega.BeNil())
			},
			ginkgo.Entry("pod to pod on the same network and same node should work",
				func(ipFamilyIndex int) (clientName string, clientNamespace string, dst string, expectedOutput string, expectErr bool) {
					// podsNetA[0] and podsNetA[1] are on the same node
					clientPod := podsNetA[0]
					srvPod := podsNetA[1]

					clientPodStatus, err := userDefinedNetworkStatus(clientPod, namespacedName(clientPod.Namespace, cudnATemplate.Name))
					framework.ExpectNoError(err)
					srvPodStatus, err := userDefinedNetworkStatus(srvPod, namespacedName(srvPod.Namespace, cudnATemplate.Name))
					framework.ExpectNoError(err)
					return clientPod.Name, clientPod.Namespace, net.JoinHostPort(srvPodStatus.IPs[ipFamilyIndex].IP.String(), "8080") + "/clientip", clientPodStatus.IPs[ipFamilyIndex].IP.String(), false
				}),
			ginkgo.Entry("pod to pod on the same network and different nodes should work",
				func(ipFamilyIndex int) (clientName string, clientNamespace string, dst string, expectedOutput string, expectErr bool) {
					// podsNetA[0] and podsNetA[2] are on different nodes
					clientPod := podsNetA[0]
					srvPod := podsNetA[2]

					clientPodStatus, err := userDefinedNetworkStatus(clientPod, namespacedName(clientPod.Namespace, cudnATemplate.Name))
					framework.ExpectNoError(err)
					srvPodStatus, err := userDefinedNetworkStatus(srvPod, namespacedName(srvPod.Namespace, cudnATemplate.Name))
					framework.ExpectNoError(err)
					return clientPod.Name, clientPod.Namespace, net.JoinHostPort(srvPodStatus.IPs[ipFamilyIndex].IP.String(), "8080") + "/clientip", clientPodStatus.IPs[ipFamilyIndex].IP.String(), false
				}),
			ginkgo.Entry("pod to pod on different networks and same node should not work",
				func(ipFamilyIndex int) (clientName string, clientNamespace string, dst string, expectedOutput string, expectErr bool) {
					// podsNetA[2] and podNetB are on the same node
					clientPod := podsNetA[2]
					srvPod := podNetB

					srvPodStatus, err := userDefinedNetworkStatus(srvPod, namespacedName(srvPod.Namespace, cudnBTemplate.Name))
					framework.ExpectNoError(err)
					return clientPod.Name, clientPod.Namespace, net.JoinHostPort(srvPodStatus.IPs[ipFamilyIndex].IP.String(), "8080") + "/clientip", curlConnectionTimeoutCode, true
				}),

			ginkgo.Entry("pod to pod on different networks and different nodes should not work",
				func(ipFamilyIndex int) (clientName string, clientNamespace string, dst string, expectedOutput string, expectErr bool) {
					// podsNetA[0] and podNetB are on different nodes
					clientPod := podsNetA[0]
					srvPod := podNetB

					srvPodStatus, err := userDefinedNetworkStatus(srvPod, namespacedName(srvPod.Namespace, cudnBTemplate.Name))
					framework.ExpectNoError(err)
					return clientPod.Name, clientPod.Namespace, net.JoinHostPort(srvPodStatus.IPs[ipFamilyIndex].IP.String(), "8080") + "/clientip", curlConnectionTimeoutCode, true
				}),
			ginkgo.Entry("pod in the default network should not be able to access an advertised UDN pod on the same node",
				func(ipFamilyIndex int) (clientName string, clientNamespace string, dst string, expectedOutput string, expectErr bool) {
					// podNetDefault and podNetB are on the same node
					clientPod := podNetDefault
					srvPod := podNetB

					srvPodStatus, err := userDefinedNetworkStatus(srvPod, namespacedName(srvPod.Namespace, cudnBTemplate.Name))
					framework.ExpectNoError(err)
					return clientPod.Name, clientPod.Namespace, net.JoinHostPort(srvPodStatus.IPs[ipFamilyIndex].IP.String(), "8080") + "/clientip", curlConnectionTimeoutCode, true
				}),
			ginkgo.Entry("pod in the default network should not be able to access an advertised UDN pod on a different node",
				func(ipFamilyIndex int) (clientName string, clientNamespace string, dst string, expectedOutput string, expectErr bool) {
					// podNetDefault and podsNetA[0] are on different nodes
					clientPod := podNetDefault
					srvPod := podsNetA[0]

					srvPodStatus, err := userDefinedNetworkStatus(srvPod, namespacedName(srvPod.Namespace, cudnATemplate.Name))
					framework.ExpectNoError(err)
					return clientPod.Name, clientPod.Namespace, net.JoinHostPort(srvPodStatus.IPs[ipFamilyIndex].IP.String(), "8080") + "/clientip", curlConnectionTimeoutCode, true
				}),
			ginkgo.Entry("pod in the default network should not be able to access a UDN service",
				func(ipFamilyIndex int) (clientName string, clientNamespace string, dst string, expectedOutput string, expectErr bool) {
					return podNetDefault.Name, podNetDefault.Namespace, net.JoinHostPort(svcNetA.Spec.ClusterIPs[ipFamilyIndex], "8080") + "/clientip", curlConnectionTimeoutCode, true
				}),
			ginkgo.Entry("pod in the UDN should be able to access a service in the same network",
				func(ipFamilyIndex int) (clientName string, clientNamespace string, dst string, expectedOutput string, expectErr bool) {
					return podsNetA[0].Name, podsNetA[0].Namespace, net.JoinHostPort(svcNetA.Spec.ClusterIPs[ipFamilyIndex], "8080") + "/clientip", "", false
				}),
			ginkgo.Entry("pod in the UDN should not be able to access a default network service",
				func(ipFamilyIndex int) (clientName string, clientNamespace string, dst string, expectedOutput string, expectErr bool) {
					err := true
					out := curlConnectionTimeoutCode
					if cudnATemplate.Spec.Network.Topology == udnv1.NetworkTopologyLayer2 {
						// FIXME: prevent looping of traffic in L2 UDNs
						// bad behaviour: packet is looping from management port -> breth0 -> GR -> management port -> breth0 and so on
						// which is a never ending loop
						// this causes curl timeout with code 7 host unreachable instead of code 28
						out = ""
					}
					return podsNetA[0].Name, podsNetA[0].Namespace, net.JoinHostPort(svcNetDefault.Spec.ClusterIPs[ipFamilyIndex], "8080") + "/clientip", out, err
				}),
			ginkgo.Entry("pod in the UDN should be able to access kapi in default network service",
				func(ipFamilyIndex int) (clientName string, clientNamespace string, dst string, expectedOutput string, expectErr bool) {
					return podsNetA[0].Name, podsNetA[0].Namespace, "https://kubernetes.default/healthz", "", false
				}),
			ginkgo.Entry("pod in the UDN should not be able to access a service in a different UDN",
				func(ipFamilyIndex int) (clientName string, clientNamespace string, dst string, expectedOutput string, expectErr bool) {
					err := true
					out := curlConnectionTimeoutCode
					if cudnATemplate.Spec.Network.Topology == udnv1.NetworkTopologyLayer2 && isLocalGWModeEnabled() {
						// FIXME: prevent looping of traffic in L2 UDNs
						// bad behaviour: packet is looping from management port -> breth0 -> GR -> management port -> breth0 and so on
						// which is a never ending loop
						// this causes curl timeout with code 7 host unreachable instead of code 28
						out = ""
					}
					return podsNetA[0].Name, podsNetA[0].Namespace, net.JoinHostPort(svcNetB.Spec.ClusterIPs[ipFamilyIndex], "8080") + "/clientip", out, err
				}),
			ginkgo.Entry("host to a local UDN pod should not work",
				func(ipFamilyIndex int) (clientName string, clientNamespace string, dst string, expectedOutput string, expectErr bool) {
					clientNode := podsNetA[0].Spec.NodeName
					srvPod := podsNetA[0]

					srvPodStatus, err := userDefinedNetworkStatus(srvPod, namespacedName(srvPod.Namespace, cudnATemplate.Name))
					framework.ExpectNoError(err)
					return clientNode, "", net.JoinHostPort(srvPodStatus.IPs[ipFamilyIndex].IP.String(), "8080") + "/clientip", curlConnectionTimeoutCode, true
				}),
			ginkgo.Entry("host to a different node UDN pod should not work",
				func(ipFamilyIndex int) (clientName string, clientNamespace string, dst string, expectedOutput string, expectErr bool) {
					// podsNetA[0] and podsNetA[2] are on different nodes
					clientNode := podsNetA[2].Spec.NodeName
					srvPod := podsNetA[0]

					srvPodStatus, err := userDefinedNetworkStatus(srvPod, namespacedName(srvPod.Namespace, cudnATemplate.Name))
					framework.ExpectNoError(err)
					return clientNode, "", net.JoinHostPort(srvPodStatus.IPs[ipFamilyIndex].IP.String(), "8080") + "/clientip", curlConnectionTimeoutCode, true
				}),
			ginkgo.Entry("UDN pod to local node should not work",
				func(ipFamilyIndex int) (clientName string, clientNamespace string, dst string, expectedOutput string, expectErr bool) {
					clientPod := podsNetA[0]
					node, err := f.ClientSet.CoreV1().Nodes().Get(context.TODO(), clientPod.Spec.NodeName, metav1.GetOptions{})
					framework.ExpectNoError(err)
					nodeIP := node.Status.Addresses[ipFamilyIndex].Address
					// FIXME: add the host process socket to the VRF for this test to work.
					// This scenario is something that is not supported yet. So the test will continue to fail.
					// This works the same on both normal UDNs and advertised UDNs.
					// So because the process is not bound to the VRF, packet reaches the host but kernel sends a RESET. So its not code 28 but code7.
					// 10:59:55.351067 319594f193d4d_3 P   ifindex 191 0a:58:5d:5d:01:05 ethertype IPv4 (0x0800), length 80: (tos 0x0, ttl 64, id 57264,
					//    offset 0, flags [DF], proto TCP (6), length 60)
					// 93.93.1.5.36363 > 172.18.0.2.25022: Flags [S], cksum 0x0aa5 (incorrect -> 0xe0b7), seq 3879759281, win 65280,
					//    options [mss 1360,sackOK,TS val 3006752321 ecr 0,nop,wscale 7], length 0
					// 10:59:55.352404 ovn-k8s-mp87 In  ifindex 186 0a:58:5d:5d:01:01 ethertype IPv4 (0x0800), length 80: (tos 0x0, ttl 63, id 57264,
					//    offset 0, flags [DF], proto TCP (6), length 60)
					//    93.93.1.5.36363 > 172.18.0.2.25022: Flags [S], cksum 0xe0b7 (correct), seq 3879759281, win 65280,
					//    options [mss 1360,sackOK,TS val 3006752321 ecr 0,nop,wscale 7], length 0
					// 10:59:55.352461 ovn-k8s-mp87 Out ifindex 186 0a:58:5d:5d:01:02 ethertype IPv4 (0x0800), length 60: (tos 0x0, ttl 64, id 0,
					//    offset 0, flags [DF], proto TCP (6), length 40)
					//    172.18.0.2.25022 > 93.93.1.5.36363: Flags [R.], cksum 0x609d (correct), seq 0, ack 3879759282, win 0, length 0
					//    10:59:55.352927 319594f193d4d_3 Out ifindex 191 0a:58:5d:5d:01:02 ethertype IPv4 (0x0800), length 60: (tos 0x0, ttl 64, id 0,
					//    offset 0, flags [DF], proto TCP (6), length 40)
					//    172.18.0.2.25022 > 93.93.1.5.36363: Flags [R.], cksum 0x609d (correct), seq 0, ack 1, win 0, length 0
					return clientPod.Name, clientPod.Namespace, net.JoinHostPort(nodeIP, fmt.Sprint(hostNetworkPort)) + "/hostname", "", true
				}),
			ginkgo.Entry("UDN pod to a different node should work",
				func(ipFamilyIndex int) (clientName string, clientNamespace string, dst string, expectedOutput string, expectErr bool) {
					clientPod := podsNetA[0]
					// podsNetA[0] and podsNetA[2] are on different nodes so we can pick the node of podsNetA[2] as the different node destination
					node, err := f.ClientSet.CoreV1().Nodes().Get(context.TODO(), podsNetA[2].Spec.NodeName, metav1.GetOptions{})
					framework.ExpectNoError(err)
					nodeIP := node.Status.Addresses[ipFamilyIndex].Address
<<<<<<< HEAD
					errBool := false
					out := ""
					if cudnATemplate.Spec.Network.Topology == udnv1.NetworkTopologyLayer2 {
						// FIXME: this should be removed once we add the SNAT for pod->node traffic
						// We now permit asymmetric traffic on LGW. This prevents the issue from occurring with IPv6.
						// However, for IPv4 LGW rp_filter is still blocking the replies.
						// The situation is different on SGW as we don't allow asymmetric traffic at all, which is why IPv6 traffic fails there too.
						if ipFamilyIndex == ipFamilyV4 || !isLocalGWModeEnabled() {
							// FIXME: fix assymmetry in L2 UDNs
							// bad behaviour: packet is coming from other node -> entering eth0 -> bretho and here kernel drops the packet since
							// rp_filter is set to 1 in breth0 and there is an iprule that sends the packet to mpX interface so kernel sees the packet
							// having return path different from the incoming interface.
							// The SNAT to nodeIP should fix this.
							// this causes curl timeout with code 28
							errBool = true
							out = curlConnectionTimeoutCode
						}
					}
					return clientPod.Name, clientPod.Namespace, net.JoinHostPort(nodeIP, fmt.Sprint(hostNetworkPort)) + "/hostname", out, errBool
=======

					clientNode, err := f.ClientSet.CoreV1().Nodes().Get(context.TODO(), clientPod.Spec.NodeName, metav1.GetOptions{})
					framework.ExpectNoError(err)
					clientNodeIP := clientNode.Status.Addresses[ipFamilyIndex].Address
					// pod -> node traffic should use the node's IP as the source for advertised UDNs.
					return clientPod.Name, clientPod.Namespace, net.JoinHostPort(nodeIP, fmt.Sprint(hostNetworkPort)) + "/clientip", clientNodeIP, false
				}),
			ginkgo.Entry("UDN pod to the same node nodeport service in default network should not work",
				func(ipFamilyIndex int) (clientName string, clientNamespace string, dst string, expectedOutput string, expectErr bool) {
					clientPod := podsNetA[0]
					// podsNetA[0] is on nodes[0]. We need the same node. Let's hit the nodeport on nodes[0].
					node, err := f.ClientSet.CoreV1().Nodes().Get(context.TODO(), nodes.Items[0].Name, metav1.GetOptions{})
					framework.ExpectNoError(err)
					nodeIP := node.Status.Addresses[ipFamilyIndex].Address
					nodePort := svcNetDefault.Spec.Ports[0].NodePort

					return clientPod.Name, clientPod.Namespace, net.JoinHostPort(nodeIP, fmt.Sprint(nodePort)) + "/hostname", curlConnectionTimeoutCode, true
				}),
			ginkgo.Entry("UDN pod to a different node nodeport service in default network should work",
				func(ipFamilyIndex int) (clientName string, clientNamespace string, dst string, expectedOutput string, expectErr bool) {
					clientPod := podsNetA[0]
					// podsNetA[0] is on nodes[0]. We need a different node. podNetDefault is on nodes[1].
					// The service is backed by podNetDefault. Let's hit the nodeport on nodes[2].
					node, err := f.ClientSet.CoreV1().Nodes().Get(context.TODO(), nodes.Items[2].Name, metav1.GetOptions{})
					framework.ExpectNoError(err)
					nodeIP := node.Status.Addresses[ipFamilyIndex].Address
					nodePort := svcNetDefault.Spec.Ports[0].NodePort

					return clientPod.Name, clientPod.Namespace, net.JoinHostPort(nodeIP, fmt.Sprint(nodePort)) + "/hostname", "", false
				}),
			ginkgo.Entry("UDN pod to the same node nodeport service in same UDN network should work",
				func(ipFamilyIndex int) (clientName string, clientNamespace string, dst string, expectedOutput string, expectErr bool) {
					clientPod := podsNetA[0]
					// The service is backed by pods in podsNetA.
					// We want to hit the nodeport on the same node.
					// client is on nodes[0]. Let's hit nodeport on nodes[0].
					node, err := f.ClientSet.CoreV1().Nodes().Get(context.TODO(), nodes.Items[0].Name, metav1.GetOptions{})
					framework.ExpectNoError(err)
					nodeIP := node.Status.Addresses[ipFamilyIndex].Address
					nodePort := svcNetA.Spec.Ports[0].NodePort

					// The service can be backed by any of the pods in podsNetA, so we can't reliably check the output hostname.
					// Just check that the connection is successful.
					return clientPod.Name, clientPod.Namespace, net.JoinHostPort(nodeIP, fmt.Sprint(nodePort)) + "/hostname", "", false
				}),
			ginkgo.Entry("UDN pod to a different node nodeport service in same UDN network should work",
				func(ipFamilyIndex int) (clientName string, clientNamespace string, dst string, expectedOutput string, expectErr bool) {
					clientPod := podsNetA[0]
					// The service is backed by pods in podsNetA.
					// We want to hit the nodeport on a different node.
					// client is on nodes[0]. Let's hit nodeport on nodes[2].
					node, err := f.ClientSet.CoreV1().Nodes().Get(context.TODO(), nodes.Items[2].Name, metav1.GetOptions{})
					framework.ExpectNoError(err)
					nodeIP := node.Status.Addresses[ipFamilyIndex].Address
					nodePort := svcNetA.Spec.Ports[0].NodePort

					// sourceIP will be joinSubnetIP for nodeports, so only using hostname endpoint
					return clientPod.Name, clientPod.Namespace, net.JoinHostPort(nodeIP, fmt.Sprint(nodePort)) + "/hostname", "", false
				}),
			ginkgo.Entry("UDN pod to the same node nodeport service in different UDN network should not work",
				func(ipFamilyIndex int) (clientName string, clientNamespace string, dst string, expectedOutput string, expectErr bool) {
					clientPod := podsNetA[0]
					// The service is backed by podNetB.
					// We want to hit the nodeport on the same node as the client.
					// client is on nodes[0]. Let's hit nodeport on nodes[0].
					// Traffic Path:
					// udnA pod -> mpX -> hits the host on ipt:
					// -A OVN-KUBE-NODEPORT -p tcp -m addrtype --dst-type LOCAL -m tcp --dport 31602 -j DNAT --to-destination 10.96.9.52:8080
					// after DNAT to clusterIP:10.96.9.52:8080 its sent to br-ex and hits the flow:
					// cookie=0xdeff105, duration=19625.732s, table=0, n_packets=11352, n_bytes=3109050, idle_age=18,
					// priority=550,ip,in_port=LOCAL,nw_src=169.254.0.0/17,nw_dst=10.96.0.0/16 actions=ct(commit,table=2,zone=64001)
					// followed by:
					// cookie=0xdeff105, duration=19674.831s, table=2, n_packets=10890, n_bytes=10235115, idle_age=7, priority=100 actions=mod_dl_dst:f2:1a:ec:f1:e4:e9,output:2
					// and then the packet is backholed and won't reach the other network's nodeport. This is the expected behaviour also for UDNs.
					node, err := f.ClientSet.CoreV1().Nodes().Get(context.TODO(), nodes.Items[0].Name, metav1.GetOptions{})
					framework.ExpectNoError(err)
					nodeIP := node.Status.Addresses[ipFamilyIndex].Address
					nodePort := svcNetB.Spec.Ports[0].NodePort

					// sourceIP will be joinSubnetIP for nodeports, so only using hostname endpoint
					return clientPod.Name, clientPod.Namespace, net.JoinHostPort(nodeIP, fmt.Sprint(nodePort)) + "/hostname", curlConnectionTimeoutCode, true
				}),
			ginkgo.Entry("UDN pod to a different node nodeport service in different UDN network should work",
				func(ipFamilyIndex int) (clientName string, clientNamespace string, dst string, expectedOutput string, expectErr bool) {
					clientPod := podsNetA[0]
					// The service is backed by podNetB.
					// We want to hit the nodeport on a different node from the client.
					// client is on nodes[0]. Let's hit nodeport on nodes[2].
					node, err := f.ClientSet.CoreV1().Nodes().Get(context.TODO(), nodes.Items[2].Name, metav1.GetOptions{})
					framework.ExpectNoError(err)
					nodeIP := node.Status.Addresses[ipFamilyIndex].Address
					nodePort := svcNetB.Spec.Ports[0].NodePort

					// sourceIP will be joinSubnetIP for nodeports, so only using hostname endpoint
					return clientPod.Name, clientPod.Namespace, net.JoinHostPort(nodeIP, fmt.Sprint(nodePort)) + "/hostname", "", false
>>>>>>> d6acd31d
				}),
		)

	},
	ginkgo.Entry("Layer3",
		&udnv1.ClusterUserDefinedNetwork{
			ObjectMeta: metav1.ObjectMeta{
				Name:   "bgp-udn-layer3-network-a",
				Labels: map[string]string{"bgp-udn-layer3-network-a": ""},
			},
			Spec: udnv1.ClusterUserDefinedNetworkSpec{
				Network: udnv1.NetworkSpec{
					Topology: udnv1.NetworkTopologyLayer3,
					Layer3: &udnv1.Layer3Config{
						Role: "Primary",
						Subnets: generateL3Subnets(udnv1.Layer3Subnet{
							CIDR:       "102.102.0.0/16",
							HostSubnet: 24,
						}, udnv1.Layer3Subnet{
							CIDR:       "2013:100:200::0/60",
							HostSubnet: 64,
						}),
					},
				},
			},
		}, &udnv1.ClusterUserDefinedNetwork{
			ObjectMeta: metav1.ObjectMeta{
				Name:   "bgp-udn-layer3-network-b",
				Labels: map[string]string{"bgp-udn-layer3-network-b": ""},
			},
			Spec: udnv1.ClusterUserDefinedNetworkSpec{
				Network: udnv1.NetworkSpec{
					Topology: udnv1.NetworkTopologyLayer3,
					Layer3: &udnv1.Layer3Config{
						Role: "Primary",
						Subnets: generateL3Subnets(udnv1.Layer3Subnet{
							CIDR:       "103.103.0.0/16",
							HostSubnet: 24,
						}, udnv1.Layer3Subnet{
							CIDR:       "2014:100:200::0/60",
							HostSubnet: 64,
						}),
					},
				},
			},
		},
	),
	ginkgo.Entry("Layer2",
		&udnv1.ClusterUserDefinedNetwork{
			ObjectMeta: metav1.ObjectMeta{
				Name:   "bgp-udn-layer2-network-a",
				Labels: map[string]string{"bgp-udn-layer2-network-a": ""},
			},
			Spec: udnv1.ClusterUserDefinedNetworkSpec{
				Network: udnv1.NetworkSpec{
					Topology: udnv1.NetworkTopologyLayer2,
					Layer2: &udnv1.Layer2Config{
						Role:    "Primary",
						Subnets: generateL2Subnets("102.102.0.0/16", "2013:100:200::0/60"),
					},
				},
			},
		}, &udnv1.ClusterUserDefinedNetwork{
			ObjectMeta: metav1.ObjectMeta{
				Name:   "bgp-udn-layer2-network-b",
				Labels: map[string]string{"bgp-udn-layer2-network-b": ""},
			},
			Spec: udnv1.ClusterUserDefinedNetworkSpec{
				Network: udnv1.NetworkSpec{
					Topology: udnv1.NetworkTopologyLayer2,
					Layer2: &udnv1.Layer2Config{
						Role:    "Primary",
						Subnets: generateL2Subnets("103.103.0.0/16", "2014:100:200::0/60"),
					},
				},
			},
		},
	),
)

func generateL3Subnets(v4, v6 udnv1.Layer3Subnet) []udnv1.Layer3Subnet {
	var subnets []udnv1.Layer3Subnet
	if isIPv4Supported() {
		subnets = append(subnets, v4)
	}
	if isIPv6Supported() {
		subnets = append(subnets, v6)
	}
	return subnets
}

func generateL2Subnets(v4, v6 string) udnv1.DualStackCIDRs {
	var subnets udnv1.DualStackCIDRs
	if isIPv4Supported() {
		subnets = append(subnets, udnv1.CIDR(v4))
	}
	if isIPv6Supported() {
		subnets = append(subnets, udnv1.CIDR(v6))
	}
	return subnets
}<|MERGE_RESOLUTION|>--- conflicted
+++ resolved
@@ -515,10 +515,6 @@
 var _ = ginkgo.DescribeTableSubtree("BGP: isolation between advertised networks",
 	func(cudnATemplate, cudnBTemplate *udnv1.ClusterUserDefinedNetwork) {
 		const curlConnectionTimeoutCode = "28"
-		const (
-			ipFamilyV4 = iota
-			ipFamilyV6
-		)
 
 		f := wrappedTestFramework("bpp-network-isolation")
 		f.SkipNamespaceCreation = true
@@ -774,7 +770,7 @@
 					framework.Logf("Connectivity check successful:'%s' -> %s", client, targetAddress)
 					return out, nil
 				}
-				clientName, clientNamespace, dst, expectedOutput, expectErr := connInfo(ipFamilyV4)
+				clientName, clientNamespace, dst, expectedOutput, expectErr := connInfo(0)
 
 				asyncAssertion := gomega.Eventually
 				timeout := time.Second * 30
@@ -795,7 +791,7 @@
 					}
 					if isIPv6Supported() && isIPv4Supported() {
 						// use ipFamilyIndex of 1 to pick the IPv6 addresses
-						clientName, clientNamespace, dst, expectedOutput, expectErr := connInfo(ipFamilyV6)
+						clientName, clientNamespace, dst, expectedOutput, expectErr := connInfo(1)
 						out, err := checkConnectivity(clientName, clientNamespace, dst)
 						if expectErr != (err != nil) {
 							return fmt.Errorf("expected connectivity check to return error(%t), got %v, output %v", expectErr, err, out)
@@ -901,16 +897,7 @@
 				}),
 			ginkgo.Entry("pod in the UDN should not be able to access a service in a different UDN",
 				func(ipFamilyIndex int) (clientName string, clientNamespace string, dst string, expectedOutput string, expectErr bool) {
-					err := true
-					out := curlConnectionTimeoutCode
-					if cudnATemplate.Spec.Network.Topology == udnv1.NetworkTopologyLayer2 && isLocalGWModeEnabled() {
-						// FIXME: prevent looping of traffic in L2 UDNs
-						// bad behaviour: packet is looping from management port -> breth0 -> GR -> management port -> breth0 and so on
-						// which is a never ending loop
-						// this causes curl timeout with code 7 host unreachable instead of code 28
-						out = ""
-					}
-					return podsNetA[0].Name, podsNetA[0].Namespace, net.JoinHostPort(svcNetB.Spec.ClusterIPs[ipFamilyIndex], "8080") + "/clientip", out, err
+					return podsNetA[0].Name, podsNetA[0].Namespace, net.JoinHostPort(svcNetB.Spec.ClusterIPs[ipFamilyIndex], "8080") + "/clientip", curlConnectionTimeoutCode, true
 				}),
 			ginkgo.Entry("host to a local UDN pod should not work",
 				func(ipFamilyIndex int) (clientName string, clientNamespace string, dst string, expectedOutput string, expectErr bool) {
@@ -964,27 +951,6 @@
 					node, err := f.ClientSet.CoreV1().Nodes().Get(context.TODO(), podsNetA[2].Spec.NodeName, metav1.GetOptions{})
 					framework.ExpectNoError(err)
 					nodeIP := node.Status.Addresses[ipFamilyIndex].Address
-<<<<<<< HEAD
-					errBool := false
-					out := ""
-					if cudnATemplate.Spec.Network.Topology == udnv1.NetworkTopologyLayer2 {
-						// FIXME: this should be removed once we add the SNAT for pod->node traffic
-						// We now permit asymmetric traffic on LGW. This prevents the issue from occurring with IPv6.
-						// However, for IPv4 LGW rp_filter is still blocking the replies.
-						// The situation is different on SGW as we don't allow asymmetric traffic at all, which is why IPv6 traffic fails there too.
-						if ipFamilyIndex == ipFamilyV4 || !isLocalGWModeEnabled() {
-							// FIXME: fix assymmetry in L2 UDNs
-							// bad behaviour: packet is coming from other node -> entering eth0 -> bretho and here kernel drops the packet since
-							// rp_filter is set to 1 in breth0 and there is an iprule that sends the packet to mpX interface so kernel sees the packet
-							// having return path different from the incoming interface.
-							// The SNAT to nodeIP should fix this.
-							// this causes curl timeout with code 28
-							errBool = true
-							out = curlConnectionTimeoutCode
-						}
-					}
-					return clientPod.Name, clientPod.Namespace, net.JoinHostPort(nodeIP, fmt.Sprint(hostNetworkPort)) + "/hostname", out, errBool
-=======
 
 					clientNode, err := f.ClientSet.CoreV1().Nodes().Get(context.TODO(), clientPod.Spec.NodeName, metav1.GetOptions{})
 					framework.ExpectNoError(err)
@@ -1080,7 +1046,6 @@
 
 					// sourceIP will be joinSubnetIP for nodeports, so only using hostname endpoint
 					return clientPod.Name, clientPod.Namespace, net.JoinHostPort(nodeIP, fmt.Sprint(nodePort)) + "/hostname", "", false
->>>>>>> d6acd31d
 				}),
 		)
 
